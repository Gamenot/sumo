--- conflicted
+++ resolved
@@ -1,9 +1,6 @@
 /****************************************************************************/
 /// @file    MFXMutex.h
-<<<<<<< HEAD
-=======
 /// @author  Mathew Robertson
->>>>>>> ea5240e0
 /// @author  Daniel Krajzewicz
 /// @author  Michael Behrisch
 /// @date    2007-02-19
@@ -12,11 +9,7 @@
 // 
 /****************************************************************************/
 // SUMO, Simulation of Urban MObility; see http://sumo-sim.org/
-<<<<<<< HEAD
-// Copyright (C) 2001-2014 DLR (http://www.dlr.de/) and contributors
-=======
 // Copyright (C) 2007-2014 DLR (http://www.dlr.de/) and contributors
->>>>>>> ea5240e0
 /****************************************************************************/
 //
 //   This file is part of SUMO.
