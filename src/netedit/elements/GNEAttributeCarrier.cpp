--- conflicted
+++ resolved
@@ -948,13 +948,8 @@
         myTagProperties[currentTag] = GNETagProperties(currentTag,
                                       GNETagProperties::NETWORKELEMENT,
                                       GNETagProperties::NOTDRAWABLE | GNETagProperties::NOTSELECTABLE,
-<<<<<<< HEAD
-                                      GUIIcon::TYPE, currentTag);
-        // set attribute properties
-=======
                                       GUIIcon::EDGETYPE, currentTag);
-        // set values of attributes
->>>>>>> 7694284e
+        // set attribute properties
         attrProperty = GNEAttributeProperties(SUMO_ATTR_ID,
                                               GNEAttributeProperties::STRING | GNEAttributeProperties::UNIQUE,
                                               "The id of the edge");
@@ -2401,17 +2396,7 @@
                                       GNETagProperties::ADDITIONALELEMENT,
                                       GNETagProperties::CHILD,
                                       GUIIcon::FLOW, SUMO_TAG_FLOW, {SUMO_TAG_CALIBRATOR}, FXRGBA(253, 255, 206, 255));
-<<<<<<< HEAD
-        // set attribute properties
-        attrProperty = GNEAttributeProperties(SUMO_ATTR_TYPE,
-                                              GNEAttributeProperties::STRING | GNEAttributeProperties::DEFAULTVALUE | GNEAttributeProperties::UPDATEGEOMETRY,
-                                              "The id of the vehicle type to use for this " + toString(currentTag),
-                                              DEFAULT_VTYPE_ID);
-        myTagProperties[currentTag].addAttribute(attrProperty);
-
-=======
-        // set values of attributes
->>>>>>> 7694284e
+        // set attribute properties
         attrProperty = GNEAttributeProperties(SUMO_ATTR_ROUTE,
                                               GNEAttributeProperties::STRING | GNEAttributeProperties::UNIQUE | GNEAttributeProperties::UPDATEGEOMETRY,
                                               "The id of the route the vehicle shall drive along");
@@ -3765,13 +3750,8 @@
                                       0,
                                       GUIIcon::ROUTEFLOW, SUMO_TAG_FLOW, {}, FXRGBA(210, 233, 255, 255));
         myTagProperties[currentTag].setFieldString("flow (over route)");
-<<<<<<< HEAD
-        
-        // set attribute properties
-=======
-
-        // set values of attributes
->>>>>>> 7694284e
+
+        // set attribute properties
         attrProperty = GNEAttributeProperties(SUMO_ATTR_ID,
                                               GNEAttributeProperties::STRING | GNEAttributeProperties::UNIQUE | GNEAttributeProperties::AUTOMATICID,
                                               "The name of the " + toString(currentTag));
