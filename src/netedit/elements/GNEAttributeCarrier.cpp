--- conflicted
+++ resolved
@@ -95,11 +95,7 @@
 bool
 GNEAttributeCarrier::drawUsingSelectColor() const {
     // get flag for network element
-<<<<<<< HEAD
-    const bool networkElement = myTagProperty.isNetworkElement() || myTagProperty.isAdditionalElement() || myTagProperty.isWire() || myTagProperty.isShape() || myTagProperty.isTAZElement();
-=======
     const bool networkElement = myTagProperty.isNetworkElement() || myTagProperty.isAdditionalElement();
->>>>>>> 2215763a
     // check supermode network
     if ((networkElement && myNet->getViewNet()->getEditModes().isCurrentSupermodeNetwork()) ||
             (myTagProperty.isDemandElement() && myNet->getViewNet()->getEditModes().isCurrentSupermodeDemand()) ||
@@ -1919,13 +1915,7 @@
                                       GNETagProperties::ADDITIONALELEMENT | GNETagProperties::DETECTOR,
                                       0,
                                       GUIIcon::E2, currentTag, {}, FXRGBA(240, 238, 249, 255));
-<<<<<<< HEAD
-        // set "file" as deprecated attribute
-        myTagProperties[currentTag].addDeprecatedAttribute(SUMO_ATTR_CONT);
-        // set attribute properties
-=======
-        // set values of attributes
->>>>>>> 2215763a
+        // set attribute properties
         attrProperty = GNEAttributeProperties(SUMO_ATTR_ID,
                                               GNEAttributeProperties::STRING | GNEAttributeProperties::UNIQUE | GNEAttributeProperties::AUTOMATICID,
                                               "The id of E2");
@@ -2004,13 +1994,7 @@
                                       GNETagProperties::ADDITIONALELEMENT | GNETagProperties::DETECTOR,
                                       0,
                                       GUIIcon::E2, SUMO_TAG_E2DETECTOR, {}, FXRGBA(240, 238, 249, 255));
-<<<<<<< HEAD
-        // set "file" as deprecated attribute
-        myTagProperties[currentTag].addDeprecatedAttribute(SUMO_ATTR_CONT);
-        // set attribute properties
-=======
-        // set values of attributes
->>>>>>> 2215763a
+        // set attribute properties
         attrProperty = GNEAttributeProperties(SUMO_ATTR_ID,
                                               GNEAttributeProperties::STRING | GNEAttributeProperties::UNIQUE | GNEAttributeProperties::AUTOMATICID,
                                               "The id of Multilane E2");
@@ -2236,13 +2220,7 @@
                                       GNETagProperties::ADDITIONALELEMENT,
                                       GNETagProperties::RTREE | GNETagProperties::DIALOG,
                                       GUIIcon::VARIABLESPEEDSIGN, currentTag, {}, FXRGBA(210, 233, 255, 255));
-<<<<<<< HEAD
-        // set "file" as deprecated attribute
-        myTagProperties[currentTag].addDeprecatedAttribute(SUMO_ATTR_FILE);
-        // set attribute properties
-=======
-        // set values of attributes
->>>>>>> 2215763a
+        // set attribute properties
         attrProperty = GNEAttributeProperties(SUMO_ATTR_ID,
                                               GNEAttributeProperties::STRING | GNEAttributeProperties::UNIQUE | GNEAttributeProperties::AUTOMATICID,
                                               "The id of Variable Speed Signal");
