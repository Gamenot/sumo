/****************************************************************************/
// Eclipse SUMO, Simulation of Urban MObility; see https://eclipse.org/sumo
// Copyright (C) 2001-2022 German Aerospace Center (DLR) and others.
// This program and the accompanying materials are made available under the
// terms of the Eclipse Public License 2.0 which is available at
// https://www.eclipse.org/legal/epl-2.0/
// This Source Code may also be made available under the following Secondary
// Licenses when the conditions for such availability set forth in the Eclipse
// Public License 2.0 are satisfied: GNU General Public License, version 2
// or later which is available at
// https://www.gnu.org/licenses/old-licenses/gpl-2.0-standalone.html
// SPDX-License-Identifier: EPL-2.0 OR GPL-2.0-or-later
/****************************************************************************/
/// @file    GNEViewNet.cpp
/// @author  Jakob Erdmann
/// @author  Pablo Alvarez Lopez
/// @date    Feb 2011
///
// A view on the network being edited (adapted from GUIViewTraffic)
/****************************************************************************/
#include <netbuild/NBEdgeCont.h>
#include <netedit/changes/GNEChange_Attribute.h>
#include <netedit/dialogs/GNEGeometryPointDialog.h>
#include <netedit/elements/additional/GNEAdditionalHandler.h>
#include <netedit/elements/additional/GNEPOI.h>
#include <netedit/elements/additional/GNEPoly.h>
#include <netedit/elements/additional/GNETAZ.h>
#include <netedit/elements/data/GNETAZRelData.h>
#include <netedit/elements/data/GNEDataInterval.h>
#include <netedit/elements/network/GNEConnection.h>
#include <netedit/elements/network/GNECrossing.h>
#include <netedit/frames/common/GNEDeleteFrame.h>
#include <netedit/frames/common/GNEInspectorFrame.h>
#include <netedit/frames/common/GNEMoveFrame.h>
#include <netedit/frames/common/GNESelectorFrame.h>
#include <netedit/frames/data/GNEEdgeDataFrame.h>
#include <netedit/frames/data/GNEEdgeRelDataFrame.h>
#include <netedit/frames/data/GNETAZRelDataFrame.h>
#include <netedit/frames/demand/GNEContainerFrame.h>
#include <netedit/frames/demand/GNEContainerPlanFrame.h>
#include <netedit/frames/demand/GNEPersonFrame.h>
#include <netedit/frames/demand/GNEPersonPlanFrame.h>
#include <netedit/frames/demand/GNERouteFrame.h>
#include <netedit/frames/demand/GNEStopFrame.h>
#include <netedit/frames/demand/GNEVehicleFrame.h>
#include <netedit/frames/demand/GNETypeFrame.h>
#include <netedit/frames/network/GNEAdditionalFrame.h>
#include <netedit/frames/network/GNEConnectorFrame.h>
#include <netedit/frames/network/GNECreateEdgeFrame.h>
#include <netedit/frames/network/GNECrossingFrame.h>
#include <netedit/frames/network/GNEPolygonFrame.h>
#include <netedit/frames/network/GNEProhibitionFrame.h>
#include <netedit/frames/network/GNEWireFrame.h>
#include <netedit/frames/network/GNETAZFrame.h>
#include <netedit/frames/network/GNETLSEditorFrame.h>
#include <utils/foxtools/FXMenuCheckIcon.h>
#include <utils/gui/cursors/GUICursorSubSys.h>
#include <utils/gui/div/GLHelper.h>
#include <utils/gui/div/GUIDesigns.h>
#include <utils/gui/globjects/GLIncludes.h>
#include <utils/gui/globjects/GUIGLObjectPopupMenu.h>
#include <utils/gui/globjects/GUIGlObjectStorage.h>
#include <utils/gui/settings/GUICompleteSchemeStorage.h>
#include <utils/gui/windows/GUIAppEnum.h>
#include <utils/gui/windows/GUIDanielPerspectiveChanger.h>
#include <utils/gui/windows/GUIDialog_ViewSettings.h>
#include <utils/options/OptionsCont.h>

#include "GNENet.h"
#include "GNEUndoList.h"
#include "GNEViewNet.h"
#include "GNEViewParent.h"
#include "GNEApplicationWindow.h"


// ===========================================================================
// FOX callback mapping
// ===========================================================================

FXDEFMAP(GNEViewNet) GNEViewNetMap[] = {
    // Super Modes
    FXMAPFUNC(SEL_COMMAND, MID_HOTKEY_F2_SUPERMODE_NETWORK,                 GNEViewNet::onCmdSetSupermode),
    FXMAPFUNC(SEL_COMMAND, MID_HOTKEY_F3_SUPERMODE_DEMAND,                  GNEViewNet::onCmdSetSupermode),
    FXMAPFUNC(SEL_COMMAND, MID_HOTKEY_F4_SUPERMODE_DATA,                    GNEViewNet::onCmdSetSupermode),
    // Modes
    FXMAPFUNC(SEL_COMMAND, MID_HOTKEY_G_MODE_CONTAINER,                     GNEViewNet::onCmdSetMode),
<<<<<<< HEAD
    FXMAPFUNC(SEL_COMMAND, MID_HOTKEY_H_MODE_PROHIBITION_CONTAINERPLAN,     GNEViewNet::onCmdSetMode),
    FXMAPFUNC(SEL_COMMAND, MID_HOTKEY_A_MODE_ADDITIONAL_STOP,               GNEViewNet::onCmdSetMode),
    FXMAPFUNC(SEL_COMMAND, MID_HOTKEY_C_MODE_CONNECT_PERSONPLAN,            GNEViewNet::onCmdSetMode),
    FXMAPFUNC(SEL_COMMAND, MID_HOTKEY_D_MODE_DELETE,                        GNEViewNet::onCmdSetMode),
    FXMAPFUNC(SEL_COMMAND, MID_HOTKEY_E_MODE_EDGE_EDGEDATA,                 GNEViewNet::onCmdSetMode),
    FXMAPFUNC(SEL_COMMAND, MID_HOTKEY_I_MODE_INSPECT,                       GNEViewNet::onCmdSetMode),
    FXMAPFUNC(SEL_COMMAND, MID_HOTKEY_M_MODE_MOVE,                          GNEViewNet::onCmdSetMode),
    FXMAPFUNC(SEL_COMMAND, MID_HOTKEY_P_MODE_POLYGON_PERSON,                GNEViewNet::onCmdSetMode),
    FXMAPFUNC(SEL_COMMAND, MID_HOTKEY_R_MODE_CROSSING_ROUTE_EDGERELDATA,    GNEViewNet::onCmdSetMode),
    FXMAPFUNC(SEL_COMMAND, MID_HOTKEY_S_MODE_SELECT,                        GNEViewNet::onCmdSetMode),
    FXMAPFUNC(SEL_COMMAND, MID_HOTKEY_T_MODE_TLS_TYPE,                      GNEViewNet::onCmdSetMode),
    FXMAPFUNC(SEL_COMMAND, MID_HOTKEY_V_MODE_VEHICLE,                       GNEViewNet::onCmdSetMode),
    FXMAPFUNC(SEL_COMMAND, MID_HOTKEY_W_MODE_WIRE,                          GNEViewNet::onCmdSetMode),
    FXMAPFUNC(SEL_COMMAND, MID_HOTKEY_Z_MODE_TAZ_TAZREL,                    GNEViewNet::onCmdSetMode),
=======
    FXMAPFUNC(SEL_COMMAND, MID_HOTKEY_H_MODE_CONTAINERDATA,                 GNEViewNet::onCmdSetMode),
    FXMAPFUNC(SEL_COMMAND, MID_HOTKEY_A_MODES_ADDITIONAL_STOP,              GNEViewNet::onCmdSetMode),
    FXMAPFUNC(SEL_COMMAND, MID_HOTKEY_C_MODES_CONNECT_PERSONPLAN,           GNEViewNet::onCmdSetMode),
    FXMAPFUNC(SEL_COMMAND, MID_HOTKEY_D_MODES_DELETE,                       GNEViewNet::onCmdSetMode),
    FXMAPFUNC(SEL_COMMAND, MID_HOTKEY_E_MODES_EDGE_EDGEDATA,                GNEViewNet::onCmdSetMode),
    FXMAPFUNC(SEL_COMMAND, MID_HOTKEY_I_MODES_INSPECT,                      GNEViewNet::onCmdSetMode),
    FXMAPFUNC(SEL_COMMAND, MID_HOTKEY_M_MODES_MOVE,                         GNEViewNet::onCmdSetMode),
    FXMAPFUNC(SEL_COMMAND, MID_HOTKEY_P_MODES_POLYGON_PERSON,               GNEViewNet::onCmdSetMode),
    FXMAPFUNC(SEL_COMMAND, MID_HOTKEY_R_MODES_CROSSING_ROUTE_EDGERELDATA,   GNEViewNet::onCmdSetMode),
    FXMAPFUNC(SEL_COMMAND, MID_HOTKEY_S_MODES_SELECT,                       GNEViewNet::onCmdSetMode),
    FXMAPFUNC(SEL_COMMAND, MID_HOTKEY_T_MODES_TLS_TYPE,                     GNEViewNet::onCmdSetMode),
    FXMAPFUNC(SEL_COMMAND, MID_HOTKEY_V_MODES_VEHICLE,                      GNEViewNet::onCmdSetMode),
    FXMAPFUNC(SEL_COMMAND, MID_HOTKEY_W_MODES_PROHIBITION,                  GNEViewNet::onCmdSetMode),
    FXMAPFUNC(SEL_COMMAND, MID_HOTKEY_Z_MODES_TAZ_TAZREL,                   GNEViewNet::onCmdSetMode),
>>>>>>> 7694284e
    // Network view options
    FXMAPFUNC(SEL_COMMAND, MID_GNE_NETWORKVIEWOPTIONS_TOGGLEGRID,           GNEViewNet::onCmdToggleShowGrid),
    FXMAPFUNC(SEL_COMMAND, MID_GNE_NETWORKVIEWOPTIONS_DRAWSPREADVEHICLES,   GNEViewNet::onCmdToggleDrawSpreadVehicles),
    FXMAPFUNC(SEL_COMMAND, MID_GNE_NETWORKVIEWOPTIONS_SHOWDEMANDELEMENTS,   GNEViewNet::onCmdToggleShowDemandElementsNetwork),
    FXMAPFUNC(SEL_COMMAND, MID_GNE_NETWORKVIEWOPTIONS_SELECTEDGES,          GNEViewNet::onCmdToggleSelectEdges),
    FXMAPFUNC(SEL_COMMAND, MID_GNE_NETWORKVIEWOPTIONS_SHOWCONNECTIONS,      GNEViewNet::onCmdToggleShowConnections),
    FXMAPFUNC(SEL_COMMAND, MID_GNE_NETWORKVIEWOPTIONS_HIDECONNECTIONS,      GNEViewNet::onCmdToggleHideConnections),
    FXMAPFUNC(SEL_COMMAND, MID_GNE_NETWORKVIEWOPTIONS_SHOWSUBADDITIONALS,   GNEViewNet::onCmdToggleShowAdditionalSubElements),
    FXMAPFUNC(SEL_COMMAND, MID_GNE_NETWORKVIEWOPTIONS_EXTENDSELECTION,      GNEViewNet::onCmdToggleExtendSelection),
    FXMAPFUNC(SEL_COMMAND, MID_GNE_NETWORKVIEWOPTIONS_CHANGEALLPHASES,      GNEViewNet::onCmdToggleChangeAllPhases),
    FXMAPFUNC(SEL_COMMAND, MID_GNE_NETWORKVIEWOPTIONS_ASKFORMERGE,          GNEViewNet::onCmdToggleWarnAboutMerge),
    FXMAPFUNC(SEL_COMMAND, MID_GNE_NETWORKVIEWOPTIONS_SHOWBUBBLES,          GNEViewNet::onCmdToggleShowJunctionBubbles),
    FXMAPFUNC(SEL_COMMAND, MID_GNE_NETWORKVIEWOPTIONS_MOVEELEVATION,        GNEViewNet::onCmdToggleMoveElevation),
    FXMAPFUNC(SEL_COMMAND, MID_GNE_NETWORKVIEWOPTIONS_CHAINEDGES,           GNEViewNet::onCmdToggleChainEdges),
    FXMAPFUNC(SEL_COMMAND, MID_GNE_NETWORKVIEWOPTIONS_AUTOOPPOSITEEDGES,    GNEViewNet::onCmdToggleAutoOppositeEdge),
    // Demand view options
    FXMAPFUNC(SEL_COMMAND, MID_GNE_DEMANDVIEWOPTIONS_SHOWGRID,              GNEViewNet::onCmdToggleShowGrid),
    FXMAPFUNC(SEL_COMMAND, MID_GNE_DEMANDVIEWOPTIONS_DRAWSPREADVEHICLES,    GNEViewNet::onCmdToggleDrawSpreadVehicles),
    FXMAPFUNC(SEL_COMMAND, MID_GNE_DEMANDVIEWOPTIONS_HIDENONINSPECTED,      GNEViewNet::onCmdToggleHideNonInspecteDemandElements),
    FXMAPFUNC(SEL_COMMAND, MID_GNE_DEMANDVIEWOPTIONS_HIDESHAPES,            GNEViewNet::onCmdToggleHideShapes),
    FXMAPFUNC(SEL_COMMAND, MID_GNE_DEMANDVIEWOPTIONS_SHOWTRIPS,             GNEViewNet::onCmdToggleShowTrips),
    FXMAPFUNC(SEL_COMMAND, MID_GNE_DEMANDVIEWOPTIONS_SHOWALLPERSONPLANS,    GNEViewNet::onCmdToggleShowAllPersonPlans),
    FXMAPFUNC(SEL_COMMAND, MID_GNE_DEMANDVIEWOPTIONS_LOCKPERSON,            GNEViewNet::onCmdToggleLockPerson),
    FXMAPFUNC(SEL_COMMAND, MID_GNE_DEMANDVIEWOPTIONS_SHOWALLCONTAINERPLANS, GNEViewNet::onCmdToggleShowAllContainerPlans),
    FXMAPFUNC(SEL_COMMAND, MID_GNE_DEMANDVIEWOPTIONS_LOCKCONTAINER,         GNEViewNet::onCmdToggleLockContainer),
    FXMAPFUNC(SEL_COMMAND, MID_GNE_DEMANDVIEWOPTIONS_SHOWOVERLAPPEDROUTES,  GNEViewNet::onCmdToggleShowOverlappedRoutes),
    // Data view options
    FXMAPFUNC(SEL_COMMAND, MID_GNE_DATAVIEWOPTIONS_SHOWADDITIONALS,         GNEViewNet::onCmdToggleShowAdditionals),
    FXMAPFUNC(SEL_COMMAND, MID_GNE_DATAVIEWOPTIONS_SHOWSHAPES,              GNEViewNet::onCmdToggleShowShapes),
    FXMAPFUNC(SEL_COMMAND, MID_GNE_DATAVIEWOPTIONS_SHOWDEMANDELEMENTS,      GNEViewNet::onCmdToggleShowDemandElementsData),
    FXMAPFUNC(SEL_COMMAND, MID_GNE_DATAVIEWOPTIONS_TAZRELDRAWING,           GNEViewNet::onCmdToggleTAZRelDrawing),
    FXMAPFUNC(SEL_COMMAND, MID_GNE_DATAVIEWOPTIONS_TAZDRAWFILL,             GNEViewNet::onCmdToggleTAZDrawFill),
    FXMAPFUNC(SEL_COMMAND, MID_GNE_DATAVIEWOPTIONS_TAZRELONLYFROM,          GNEViewNet::onCmdToggleTAZRelOnlyFrom),
    FXMAPFUNC(SEL_COMMAND, MID_GNE_DATAVIEWOPTIONS_TAZRELONLYTO,             GNEViewNet::onCmdToggleTAZRelOnlyTo),
    // Select elements
    FXMAPFUNC(SEL_COMMAND, MID_ADDSELECT,                                   GNEViewNet::onCmdAddSelected),
    FXMAPFUNC(SEL_COMMAND, MID_REMOVESELECT,                                GNEViewNet::onCmdRemoveSelected),
    FXMAPFUNC(SEL_COMMAND, MID_GNE_ADDSELECT_EDGE,                          GNEViewNet::onCmdAddEdgeSelected),
    FXMAPFUNC(SEL_COMMAND, MID_GNE_REMOVESELECT_EDGE,                       GNEViewNet::onCmdRemoveEdgeSelected),
    // Junctions
    FXMAPFUNC(SEL_COMMAND, MID_GNE_JUNCTION_EDIT_SHAPE,                     GNEViewNet::onCmdEditJunctionShape),
    FXMAPFUNC(SEL_COMMAND, MID_GNE_JUNCTION_RESET_SHAPE,                    GNEViewNet::onCmdResetJunctionShape),
    FXMAPFUNC(SEL_COMMAND, MID_GNE_JUNCTION_REPLACE,                        GNEViewNet::onCmdReplaceJunction),
    FXMAPFUNC(SEL_COMMAND, MID_GNE_JUNCTION_SPLIT,                          GNEViewNet::onCmdSplitJunction),
    FXMAPFUNC(SEL_COMMAND, MID_GNE_JUNCTION_SPLIT_RECONNECT,                GNEViewNet::onCmdSplitJunctionReconnect),
    FXMAPFUNC(SEL_COMMAND, MID_GNE_JUNCTION_SELECT_ROUNDABOUT,              GNEViewNet::onCmdSelectRoundabout),
    FXMAPFUNC(SEL_COMMAND, MID_GNE_JUNCTION_CONVERT_ROUNDABOUT,             GNEViewNet::onCmdConvertRoundabout),
    FXMAPFUNC(SEL_COMMAND, MID_GNE_JUNCTION_CLEAR_CONNECTIONS,              GNEViewNet::onCmdClearConnections),
    FXMAPFUNC(SEL_COMMAND, MID_GNE_JUNCTION_RESET_CONNECTIONS,              GNEViewNet::onCmdResetConnections),
    // Connections
    FXMAPFUNC(SEL_COMMAND, MID_GNE_CONNECTION_EDIT_SHAPE,                   GNEViewNet::onCmdEditConnectionShape),
    // Crossings
    FXMAPFUNC(SEL_COMMAND, MID_GNE_CROSSING_EDIT_SHAPE,                     GNEViewNet::onCmdEditCrossingShape),
    // Edges
    FXMAPFUNC(SEL_COMMAND, MID_GNE_EDGE_SPLIT,                              GNEViewNet::onCmdSplitEdge),
    FXMAPFUNC(SEL_COMMAND, MID_GNE_EDGE_SPLIT_BIDI,                         GNEViewNet::onCmdSplitEdgeBidi),
    FXMAPFUNC(SEL_COMMAND, MID_GNE_EDGE_REVERSE,                            GNEViewNet::onCmdReverseEdge),
    FXMAPFUNC(SEL_COMMAND, MID_GNE_EDGE_ADD_REVERSE,                        GNEViewNet::onCmdAddReversedEdge),
    FXMAPFUNC(SEL_COMMAND, MID_GNE_EDGE_EDIT_ENDPOINT,                      GNEViewNet::onCmdEditEdgeEndpoint),
    FXMAPFUNC(SEL_COMMAND, MID_GNE_EDGE_RESET_ENDPOINT,                     GNEViewNet::onCmdResetEdgeEndpoint),
    FXMAPFUNC(SEL_COMMAND, MID_GNE_EDGE_STRAIGHTEN,                         GNEViewNet::onCmdStraightenEdges),
    FXMAPFUNC(SEL_COMMAND, MID_GNE_EDGE_SMOOTH,                             GNEViewNet::onCmdSmoothEdges),
    FXMAPFUNC(SEL_COMMAND, MID_GNE_EDGE_STRAIGHTEN_ELEVATION,               GNEViewNet::onCmdStraightenEdgesElevation),
    FXMAPFUNC(SEL_COMMAND, MID_GNE_EDGE_SMOOTH_ELEVATION,                   GNEViewNet::onCmdSmoothEdgesElevation),
    FXMAPFUNC(SEL_COMMAND, MID_GNE_EDGE_RESET_LENGTH,                       GNEViewNet::onCmdResetLength),
    // Lanes
    FXMAPFUNC(SEL_COMMAND, MID_GNE_LANE_DUPLICATE,                          GNEViewNet::onCmdDuplicateLane),
    FXMAPFUNC(SEL_COMMAND, MID_GNE_LANE_EDIT_SHAPE,                         GNEViewNet::onCmdEditLaneShape),
    FXMAPFUNC(SEL_COMMAND, MID_GNE_LANE_RESET_CUSTOMSHAPE,                  GNEViewNet::onCmdResetLaneCustomShape),
    FXMAPFUNC(SEL_COMMAND, MID_GNE_LANE_RESET_OPPOSITELANE,                 GNEViewNet::onCmdResetOppositeLane),
    FXMAPFUNC(SEL_COMMAND, MID_GNE_LANE_TRANSFORM_SIDEWALK,                 GNEViewNet::onCmdLaneOperation),
    FXMAPFUNC(SEL_COMMAND, MID_GNE_LANE_TRANSFORM_BIKE,                     GNEViewNet::onCmdLaneOperation),
    FXMAPFUNC(SEL_COMMAND, MID_GNE_LANE_TRANSFORM_BUS,                      GNEViewNet::onCmdLaneOperation),
    FXMAPFUNC(SEL_COMMAND, MID_GNE_LANE_TRANSFORM_GREENVERGE,               GNEViewNet::onCmdLaneOperation),
    FXMAPFUNC(SEL_COMMAND, MID_GNE_LANE_ADD_SIDEWALK,                       GNEViewNet::onCmdLaneOperation),
    FXMAPFUNC(SEL_COMMAND, MID_GNE_LANE_ADD_BIKE,                           GNEViewNet::onCmdLaneOperation),
    FXMAPFUNC(SEL_COMMAND, MID_GNE_LANE_ADD_BUS,                            GNEViewNet::onCmdLaneOperation),
    FXMAPFUNC(SEL_COMMAND, MID_GNE_LANE_ADD_GREENVERGE_FRONT,               GNEViewNet::onCmdLaneOperation),
    FXMAPFUNC(SEL_COMMAND, MID_GNE_LANE_ADD_GREENVERGE_BACK,                GNEViewNet::onCmdLaneOperation),
    FXMAPFUNC(SEL_COMMAND, MID_GNE_LANE_REMOVE_SIDEWALK,                    GNEViewNet::onCmdLaneOperation),
    FXMAPFUNC(SEL_COMMAND, MID_GNE_LANE_REMOVE_BIKE,                        GNEViewNet::onCmdLaneOperation),
    FXMAPFUNC(SEL_COMMAND, MID_GNE_LANE_REMOVE_BUS,                         GNEViewNet::onCmdLaneOperation),
    FXMAPFUNC(SEL_COMMAND, MID_GNE_LANE_REMOVE_GREENVERGE,                  GNEViewNet::onCmdLaneOperation),
    FXMAPFUNC(SEL_COMMAND, MID_REACHABILITY,                                GNEViewNet::onCmdLaneReachability),
    // Additionals
    FXMAPFUNC(SEL_COMMAND, MID_OPEN_ADDITIONAL_DIALOG,                      GNEViewNet::onCmdOpenAdditionalDialog),
    // Polygons
    FXMAPFUNC(SEL_COMMAND, MID_GNE_POLYGON_SIMPLIFY_SHAPE,                  GNEViewNet::onCmdSimplifyShape),
    FXMAPFUNC(SEL_COMMAND, MID_GNE_POLYGON_CLOSE,                           GNEViewNet::onCmdClosePolygon),
    FXMAPFUNC(SEL_COMMAND, MID_GNE_POLYGON_OPEN,                            GNEViewNet::onCmdOpenPolygon),
    FXMAPFUNC(SEL_COMMAND, MID_GNE_POLYGON_SELECT,                          GNEViewNet::onCmdSelectPolygonElements),
    FXMAPFUNC(SEL_COMMAND, MID_GNE_POLYGON_SET_FIRST_POINT,                 GNEViewNet::onCmdSetFirstGeometryPoint),
    FXMAPFUNC(SEL_COMMAND, MID_GNE_POLYGON_DELETE_GEOMETRY_POINT,           GNEViewNet::onCmdDeleteGeometryPoint),
    // POIs
    FXMAPFUNC(SEL_COMMAND, MID_GNE_POI_TRANSFORM,                           GNEViewNet::onCmdTransformPOI),
    // Geometry Points
    FXMAPFUNC(SEL_COMMAND, MID_GNE_CUSTOM_GEOMETRYPOINT,                    GNEViewNet::onCmdSetCustomGeometryPoint),
    FXMAPFUNC(SEL_COMMAND, MID_GNE_RESET_GEOMETRYPOINT,                     GNEViewNet::onCmdResetEndPoints),
    // IntervalBar
    FXMAPFUNC(SEL_COMMAND, MID_GNE_INTERVALBAR_GENERICDATATYPE,             GNEViewNet::onCmdIntervalBarGenericDataType),
    FXMAPFUNC(SEL_COMMAND, MID_GNE_INTERVALBAR_DATASET,                     GNEViewNet::onCmdIntervalBarDataSet),
    FXMAPFUNC(SEL_COMMAND, MID_GNE_INTERVALBAR_LIMITED,                     GNEViewNet::onCmdIntervalBarLimit),
    FXMAPFUNC(SEL_COMMAND, MID_GNE_INTERVALBAR_BEGIN,                       GNEViewNet::onCmdIntervalBarSetBegin),
    FXMAPFUNC(SEL_COMMAND, MID_GNE_INTERVALBAR_END,                         GNEViewNet::onCmdIntervalBarSetEnd),
    FXMAPFUNC(SEL_COMMAND, MID_GNE_INTERVALBAR_ATTRIBUTE,                   GNEViewNet::onCmdIntervalBarSetAttribute)
};

// Object implementation
FXIMPLEMENT(GNEViewNet, GUISUMOAbstractView, GNEViewNetMap, ARRAYNUMBER(GNEViewNetMap))

// ===========================================================================
// member method definitions
// ===========================================================================

GNEViewNet::GNEViewNet(FXComposite* tmpParent, FXComposite* actualParent, GUIMainWindow& app,
                       GNEViewParent* viewParent, GNENet* net, const bool newNet, GNEUndoList* undoList,
                       FXGLVisual* glVis, FXGLCanvas* share) :
    GUISUMOAbstractView(tmpParent, app, viewParent, net->getGrid(), glVis, share),
    myEditModes(this, newNet),
    myTestingMode(this),
    myObjectsUnderCursor(this),
    myCommonCheckableButtons(this),
    myNetworkCheckableButtons(this),
    myDemandCheckableButtons(this),
    myDataCheckableButtons(this),
    myNetworkViewOptions(this),
    myDemandViewOptions(this),
    myDataViewOptions(this),
    myIntervalBar(this),
    myMoveSingleElementValues(this),
    myMoveMultipleElementValues(this),
    myVehicleOptions(this),
    myVehicleTypeOptions(this),
    mySaveElements(this),
    mySelectingArea(this),
    myEditNetworkElementShapes(this),
    myLockManager(this),
    myViewParent(viewParent),
    myNet(net),
    myCurrentFrame(nullptr),
    myUndoList(undoList),
    myFrontAttributeCarrier(nullptr) {
    // view must be the final member of actualParent
    reparent(actualParent);
    // Build edit modes
    buildEditModeControls();
    // set this net in Net
    myNet->setViewNet(this);
    // set drag delay
    ((GUIDanielPerspectiveChanger*)myChanger)->setDragDelay(100000000); // 100 milliseconds
    // Reset textures
    GUITextureSubSys::resetTextures();
    // init testing mode
    myTestingMode.initTestingMode();
}


GNEViewNet::~GNEViewNet() {}


void
GNEViewNet::recalculateBoundaries() {
    if (myNet && makeCurrent()) {
        // declare boundary
        const Boundary maxBoundary(1000000000.0, 1000000000.0, -1000000000.0, -1000000000.0);
        // get all objects in boundary
        const std::vector<GUIGlID> GLIDs = getObjectsInBoundary(maxBoundary, false);
        //  finish make OpenGL context current
        makeNonCurrent();
        // declare set
        std::set<GNEAttributeCarrier*> ACs;
        // iterate over GUIGlIDs
        for (const auto& GLId : GLIDs) {
            GNEAttributeCarrier* AC = myNet->getAttributeCarriers()->retrieveAttributeCarrier(GLId);
            // Make sure that object exists
            if (AC && AC->getTagProperty().isPlacedInRTree()) {
                ACs.insert(AC);
            }
        }
        // interate over ACs
        for (const auto& AC : ACs) {
            // remove object and insert again with exaggeration
            myNet->getGrid().removeAdditionalGLObject(AC->getGUIGlObject());
            myNet->getGrid().addAdditionalGLObject(AC->getGUIGlObject(), AC->getGUIGlObject()->getExaggeration(*myVisualizationSettings));
        }
    }
}


void
GNEViewNet::doInit() {}


void
GNEViewNet::buildViewToolBars(GUIGlChildWindow* v) {
    // build coloring tools
    {
        for (auto it_names : gSchemeStorage.getNames()) {
            v->getColoringSchemesCombo()->appendItem(it_names.c_str());
            if (it_names == myVisualizationSettings->name) {
                v->getColoringSchemesCombo()->setCurrentItem(v->getColoringSchemesCombo()->getNumItems() - 1);
            }
        }
        v->getColoringSchemesCombo()->setNumVisible(MAX2(5, (int)gSchemeStorage.getNames().size() + 1));
    }
    // for junctions
    new FXButton(v->getLocatorPopup(),
                 "\tLocate Junctions\tLocate a junction within the network. (Shift+J)",
                 GUIIconSubSys::getIcon(GUIIcon::LOCATEJUNCTION), v, MID_LOCATEJUNCTION,
                 ICON_ABOVE_TEXT | FRAME_THICK | FRAME_RAISED);
    // for edges
    new FXButton(v->getLocatorPopup(),
                 "\tLocate Edges\tLocate an edge within the network. (Shift+E)",
                 GUIIconSubSys::getIcon(GUIIcon::LOCATEEDGE), v, MID_LOCATEEDGE,
                 ICON_ABOVE_TEXT | FRAME_THICK | FRAME_RAISED);

    // for vehicles
    new FXButton(v->getLocatorPopup(),
                 "\tLocate Vehicles\tLocate a vehicle within the network. (Shift+V)",
                 GUIIconSubSys::getIcon(GUIIcon::LOCATEVEHICLE), v, MID_LOCATEVEHICLE,
                 ICON_ABOVE_TEXT | FRAME_THICK | FRAME_RAISED);

    // for person
    new FXButton(v->getLocatorPopup(),
                 "\tLocate Persons\tLocate a person within the network. (Shift+P)",
                 GUIIconSubSys::getIcon(GUIIcon::LOCATEPERSON), v, MID_LOCATEPERSON,
                 ICON_ABOVE_TEXT | FRAME_THICK | FRAME_RAISED);

    // for routes
    new FXButton(v->getLocatorPopup(),
                 "\tLocate Route\tLocate a route within the network. (Shift+R)",
                 GUIIconSubSys::getIcon(GUIIcon::LOCATEROUTE), v, MID_LOCATEROUTE,
                 ICON_ABOVE_TEXT | FRAME_THICK | FRAME_RAISED);

    // for routes
    new FXButton(v->getLocatorPopup(),
                 "\tLocate Stops\tLocate a stop within the network. (Shift+S)",
                 GUIIconSubSys::getIcon(GUIIcon::LOCATESTOP), v, MID_LOCATESTOP,
                 ICON_ABOVE_TEXT | FRAME_THICK | FRAME_RAISED);

    // for persons (currently unused)
    /*
    new FXButton(v->getLocatorPopup(),
                 "\tLocate Vehicle\tLocate a person within the network.",
                 GUIIconSubSys::getIcon(GUIIcon::LOCATEPERSON), &v, MID_LOCATEPERSON,
                 ICON_ABOVE_TEXT | FRAME_THICK | FRAME_RAISED);
    */

    // for tls
    new FXButton(v->getLocatorPopup(),
                 "\tLocate TLS\tLocate a tls within the network. (Shift+T)",
                 GUIIconSubSys::getIcon(GUIIcon::LOCATETLS), v, MID_LOCATETLS,
                 ICON_ABOVE_TEXT | FRAME_THICK | FRAME_RAISED);
    // for additional stuff
    new FXButton(v->getLocatorPopup(),
                 "\tLocate Additional\tLocate an additional structure within the network. (Shift+A)",
                 GUIIconSubSys::getIcon(GUIIcon::LOCATEADD), v, MID_LOCATEADD,
                 ICON_ABOVE_TEXT | FRAME_THICK | FRAME_RAISED);
    // for pois
    new FXButton(v->getLocatorPopup(),
                 "\tLocate PoI\tLocate a PoI within the network. (Shift+O)",
                 GUIIconSubSys::getIcon(GUIIcon::LOCATEPOI), v, MID_LOCATEPOI,
                 ICON_ABOVE_TEXT | FRAME_THICK | FRAME_RAISED);
    // for polygons
    new FXButton(v->getLocatorPopup(),
                 "\tLocate Polygon\tLocate a Polygon within the network. (Shift+L)",
                 GUIIconSubSys::getIcon(GUIIcon::LOCATEPOLY), v, MID_LOCATEPOLY,
                 ICON_ABOVE_TEXT | FRAME_THICK | FRAME_RAISED);
}


void
GNEViewNet::updateViewNet() const {
    // this call is only used for breakpoints (to check when view is updated)
    GUISUMOAbstractView::update();
}


void
GNEViewNet::forceSupermodeNetwork() {
    myEditModes.setSupermode(Supermode::NETWORK, true);
}


std::set<std::pair<std::string, GNEAttributeCarrier*> >
GNEViewNet::getAttributeCarriersInBoundary(const Boundary& boundary, bool forceSelectEdges) {
    // use a SET of pairs to obtain IDs and Pointers to attribute carriers. We need this because certain ACs can be returned many times (example: Edges)
    // Note: a map cannot be used because there is different ACs with the same ID (example: Additionals)
    std::set<std::pair<std::string, GNEAttributeCarrier*> > result;
    // firstm make OpenGL context current prior to performing OpenGL commands
    if (makeCurrent()) {
        // obtain GUIGLIds of all objects in the given boundary (disabling drawForRectangleSelection)
        std::vector<GUIGlID> GLIds = getObjectsInBoundary(boundary, false);
        //  finish make OpenGL context current
        makeNonCurrent();
        // iterate over GUIGlIDs
        for (const auto& GLId : GLIds) {
            // avoid to select Net (i = 0)
            if (GLId != 0) {
                GNEAttributeCarrier* retrievedAC = myNet->getAttributeCarriers()->retrieveAttributeCarrier(GLId);
                // in the case of a Lane, we need to change the retrieved lane to their the parent if myNetworkViewOptions.mySelectEdges is enabled
                if ((retrievedAC->getTagProperty().getTag() == SUMO_TAG_LANE) && (myNetworkViewOptions.selectEdges() || forceSelectEdges)) {
                    retrievedAC = myNet->getAttributeCarriers()->retrieveEdge(retrievedAC->getAttribute(GNE_ATTR_PARENT));
                } else if ((retrievedAC->getTagProperty().getTag() == SUMO_TAG_EDGE) && !(myNetworkViewOptions.selectEdges() || forceSelectEdges)) {
                    // just ignore this AC
                    retrievedAC = nullptr;
                }
                // make sure that AttributeCarrier can be selected
                if (retrievedAC && retrievedAC->getTagProperty().isSelectable() &&
                        !myLockManager.isObjectLocked(retrievedAC->getGUIGlObject()->getType(), retrievedAC->isAttributeCarrierSelected())) {
                    result.insert(std::make_pair(retrievedAC->getID(), retrievedAC));
                }
            }
        }
    }
    return result;
}


const GNEViewNetHelper::ObjectsUnderCursor&
GNEViewNet::getObjectsUnderCursor() const {
    return myObjectsUnderCursor;
}


const GNEViewNetHelper::MoveMultipleElementValues&
GNEViewNet::getMoveMultipleElementValues() const {
    return myMoveMultipleElementValues;
}


void
GNEViewNet::buildSelectionACPopupEntry(GUIGLObjectPopupMenu* ret, GNEAttributeCarrier* AC) {
    if (AC->isAttributeCarrierSelected()) {
        GUIDesigns::buildFXMenuCommand(ret, "Remove From Selected", GUIIconSubSys::getIcon(GUIIcon::FLAG_MINUS), this, MID_REMOVESELECT);
    } else {
        GUIDesigns::buildFXMenuCommand(ret, "Add To Selected", GUIIconSubSys::getIcon(GUIIcon::FLAG_PLUS), this, MID_ADDSELECT);
    }
    new FXMenuSeparator(ret);
}


bool
GNEViewNet::setColorScheme(const std::string& name) {
    if (!gSchemeStorage.contains(name)) {
        return false;
    }
    if (myVisualizationChanger != nullptr) {
        if (myVisualizationChanger->getCurrentScheme() != name) {
            myVisualizationChanger->setCurrentScheme(name);
        }
    }
    myVisualizationSettings = &gSchemeStorage.get(name.c_str());
    updateViewNet();
    return true;
}


void
GNEViewNet::openObjectDialogAtCursor() {
    // reimplemented from GUISUMOAbstractView due OverlappedInspection
    ungrab();
    // make network current
    if (isEnabled() && myAmInitialised && makeCurrent()) {
        // fill objects under cursor
        myObjectsUnderCursor.updateObjectUnderCursor(getGUIGlObjectsUnderCursor());
        // get GUIGLObject front
        GUIGlObject* o = myObjectsUnderCursor.getGUIGlObjectFront();
        // we need to check if we're inspecting a overlapping element
        if (myViewParent->getInspectorFrame()->getOverlappedInspection()->overlappedInspectionShown() &&
                myViewParent->getInspectorFrame()->getOverlappedInspection()->checkSavedPosition(getPositionInformation()) &&
                myInspectedAttributeCarriers.size() > 0) {
            o = dynamic_cast<GUIGlObject*>(myInspectedAttributeCarriers.front());
        }
        // if GlObject is null, use net
        if (o == nullptr) {
            o = myNet;
        }
        openObjectDialog(o);
        makeNonCurrent();
    }
}


void
GNEViewNet::saveVisualizationSettings() const {
    // first check if we have to save gui settings in a file (only used for testing purposes)
    OptionsCont& oc = OptionsCont::getOptions();
    if (oc.getString("gui-testing.setting-output").size() > 0) {
        try {
            // open output device
            OutputDevice& output = OutputDevice::getDevice(oc.getString("gui-testing.setting-output"));
            // save view settings
            output.openTag(SUMO_TAG_VIEWSETTINGS);
            myVisualizationSettings->save(output);
            // save viewport (zoom, X, Y and Z)
            output.openTag(SUMO_TAG_VIEWPORT);
            output.writeAttr(SUMO_ATTR_ZOOM, myChanger->getZoom());
            output.writeAttr(SUMO_ATTR_X, myChanger->getXPos());
            output.writeAttr(SUMO_ATTR_Y, myChanger->getYPos());
            output.writeAttr(SUMO_ATTR_ANGLE, myChanger->getRotation());
            output.closeTag();
            output.closeTag();
            // close output device
            output.close();
        } catch (...) {
            WRITE_ERROR("GUI-Settings cannot be saved in " + oc.getString("gui-testing.setting-output"));
        }
    }
}


const GNEViewNetHelper::EditModes&
GNEViewNet::getEditModes() const {
    return myEditModes;
}


const GNEViewNetHelper::TestingMode&
GNEViewNet::getTestingMode() const {
    return myTestingMode;
}


const GNEViewNetHelper::NetworkViewOptions&
GNEViewNet::getNetworkViewOptions() const {
    return myNetworkViewOptions;
}


const GNEViewNetHelper::DemandViewOptions&
GNEViewNet::getDemandViewOptions() const {
    return myDemandViewOptions;
}


const GNEViewNetHelper::DataViewOptions&
GNEViewNet::getDataViewOptions() const {
    return myDataViewOptions;
}


const GNEViewNetHelper::MouseButtonKeyPressed&
GNEViewNet::getMouseButtonKeyPressed() const {
    return myMouseButtonKeyPressed;
}


const GNEViewNetHelper::EditNetworkElementShapes&
GNEViewNet::getEditNetworkElementShapes() const {
    return myEditNetworkElementShapes;
}


void
GNEViewNet::buildColorRainbow(const GUIVisualizationSettings& s, GUIColorScheme& scheme, int active, GUIGlObjectType objectType,
                              bool hide, double hideThreshold) {
    assert(!scheme.isFixed());
    UNUSED_PARAMETER(s);
    double minValue = std::numeric_limits<double>::infinity();
    double maxValue = -std::numeric_limits<double>::infinity();
    // retrieve range
    if (objectType == GLO_LANE) {
        // XXX (see #3409) multi-colors are not currently handled. this is a quick hack
        if (active == 9) {
            active = 8; // segment height, fall back to start height
        } else if (active == 11) {
            active = 10; // segment incline, fall back to total incline
        }
        for (const auto& lane : myNet->getAttributeCarriers()->getLanes()) {
            const double val = lane->getColorValue(s, active);
            if (val == s.MISSING_DATA) {
                continue;
            }
            minValue = MIN2(minValue, val);
            maxValue = MAX2(maxValue, val);
        }
    } else if (objectType == GLO_JUNCTION) {
        if (active == 3) {
            for (const auto& junction : myNet->getAttributeCarriers()->getJunctions()) {
                minValue = MIN2(minValue, junction.second->getPositionInView().z());
                maxValue = MAX2(maxValue, junction.second->getPositionInView().z());
            }
        }
    } else if (objectType == GLO_TAZRELDATA) {
        if (active == 4) {
            for (const auto& genericData : myNet->getAttributeCarriers()->getGenericDatas().at(SUMO_TAG_TAZREL)) {
                const double value = genericData->getColorValue(s, active);
                minValue = MIN2(minValue, value);
                maxValue = MAX2(maxValue, value);
            }
        }
    }
    if (scheme.getName() == GUIVisualizationSettings::SCHEME_NAME_PERMISSION_CODE) {
        scheme.clear();
        // add threshold for every distinct value
        std::set<SVCPermissions> codes;
        for (const auto& lane : myNet->getAttributeCarriers()->getLanes()) {
            codes.insert(lane->getParentEdge()->getNBEdge()->getPermissions(lane->getIndex()));
        }
        int step = MAX2(1, 360 / (int)codes.size());
        int hue = 0;
        for (SVCPermissions p : codes) {
            scheme.addColor(RGBColor::fromHSV(hue, 1, 1), p);
            hue = (hue + step) % 360;
        }
        return;
    }
    if (minValue != std::numeric_limits<double>::infinity()) {
        scheme.clear();
        // add new thresholds
        if (hide) {
            const double rawRange = maxValue - minValue;
            minValue = MAX2(hideThreshold + MIN2(1.0, rawRange / 100.0), minValue);
            scheme.addColor(RGBColor(204, 204, 204), hideThreshold);
        }
        double range = maxValue - minValue;
        scheme.addColor(RGBColor::RED, (minValue));
        scheme.addColor(RGBColor::ORANGE, (minValue + range * 1 / 6.0));
        scheme.addColor(RGBColor::YELLOW, (minValue + range * 2 / 6.0));
        scheme.addColor(RGBColor::GREEN, (minValue + range * 3 / 6.0));
        scheme.addColor(RGBColor::CYAN, (minValue + range * 4 / 6.0));
        scheme.addColor(RGBColor::BLUE, (minValue + range * 5 / 6.0));
        scheme.addColor(RGBColor::MAGENTA, (maxValue));
    }
}


void
GNEViewNet::setStatusBarText(const std::string& text) {
    myApp->setStatusBarText(text);
}


bool
GNEViewNet::autoSelectNodes() {
    return (myNetworkViewOptions.menuCheckExtendSelection->amChecked() != 0);
}


void
GNEViewNet::setSelectorFrameScale(double selectionScale) {
    myVisualizationSettings->selectorFrameScale = selectionScale;
}


bool
GNEViewNet::changeAllPhases() const {
    return (myNetworkViewOptions.menuCheckChangeAllPhases->amChecked() != 0);
}


bool
GNEViewNet::showJunctionAsBubbles() const {
    return (myEditModes.networkEditMode == NetworkEditMode::NETWORK_MOVE) && (myNetworkViewOptions.menuCheckShowJunctionBubble->amChecked());
}


bool
GNEViewNet::mergeJunctions(GNEJunction* movedJunction, GNEJunction* targetJunction) {
    if (movedJunction && targetJunction &&
            !movedJunction->isAttributeCarrierSelected() && !targetJunction->isAttributeCarrierSelected() &&
            (movedJunction != targetJunction)) {
        // optionally ask for confirmation
        if (myNetworkViewOptions.menuCheckWarnAboutMerge->amChecked()) {
            WRITE_DEBUG("Opening FXMessageBox 'merge junctions'");
            // open question box
            FXuint answer = FXMessageBox::question(this, MBOX_YES_NO,
                                                   "Confirm Junction Merger", "%s",
                                                   ("Do you wish to merge junctions '" + movedJunction->getMicrosimID() +
                                                    "' and '" + targetJunction->getMicrosimID() + "'?\n" +
                                                    "('" + movedJunction->getMicrosimID() +
                                                    "' will be eliminated and its roads added to '" +
                                                    targetJunction->getMicrosimID() + "')").c_str());
            if (answer != 1) { //1:yes, 2:no, 4:esc
                // write warning if netedit is running in testing mode
                if (answer == 2) {
                    WRITE_DEBUG("Closed FXMessageBox 'merge junctions' with 'No'");
                } else if (answer == 4) {
                    WRITE_DEBUG("Closed FXMessageBox 'merge junctions' with 'ESC'");
                }
                return false;
            } else {
                // write warning if netedit is running in testing mode
                WRITE_DEBUG("Closed FXMessageBox 'merge junctions' with 'Yes'");
            }
        }
        // merge moved and targed junctions
        myNet->mergeJunctions(movedJunction, targetJunction, myUndoList);
        return true;
    } else {
        return false;
    }
}


bool
GNEViewNet::aksChangeSupermode(const std::string& operation, Supermode expectedSupermode) {
    std::string supermode;
    if (expectedSupermode == Supermode::NETWORK) {
        supermode = "network";
    } else if (expectedSupermode == Supermode::DEMAND) {
        supermode = "demand";
    } else if (expectedSupermode == Supermode::DATA) {
        supermode = "data";
    } else {
        throw ProcessError("invalid expecte supermode");
    }
    // open question box
    const auto answer = FXMessageBox::question(myApp, MBOX_YES_NO,
                        "Confirm change supermode", "%s",
                        (operation + " require to change to " + supermode + " mode. Continue?").c_str());
    // restore focus to view net
    setFocus();
    // return answer
    if (answer == MBOX_CLICKED_YES) {
        myEditModes.setSupermode(expectedSupermode, true);
        return true;
    } else {
        return false;
    }
}


GNEViewNet::GNEViewNet() :
    myEditModes(this, false),
    myTestingMode(this),
    myObjectsUnderCursor(this),
    myCommonCheckableButtons(this),
    myNetworkCheckableButtons(this),
    myDemandCheckableButtons(this),
    myDataCheckableButtons(this),
    myNetworkViewOptions(this),
    myDemandViewOptions(this),
    myDataViewOptions(this),
    myIntervalBar(this),
    myMoveSingleElementValues(this),
    myMoveMultipleElementValues(this),
    myVehicleOptions(this),
    myVehicleTypeOptions(this),
    mySaveElements(this),
    mySelectingArea(this),
    myEditNetworkElementShapes(this),
    myLockManager(this),
    myViewParent(nullptr),
    myNet(nullptr),
    myCurrentFrame(nullptr),
    myUndoList(nullptr),
    myFrontAttributeCarrier(nullptr) {
}


std::vector<std::string>
GNEViewNet::getEdgeLaneParamKeys(bool edgeKeys) const {
    std::set<std::string> keys;
    for (const NBEdge* e : myNet->getEdgeCont().getAllEdges()) {
        if (edgeKeys) {
            for (const auto& item : e->getParametersMap()) {
                keys.insert(item.first);
            }
            for (const auto& con : e->getConnections()) {
                for (const auto& item : con.getParametersMap()) {
                    keys.insert(item.first);
                }
            }
        } else {
            for (const auto& lane : e->getLanes()) {
                int i = 0;
                for (const auto& item : lane.getParametersMap()) {
                    keys.insert(item.first);
                }
                for (const auto& con : e->getConnectionsFromLane(i)) {
                    for (const auto& item : con.getParametersMap()) {
                        keys.insert(item.first);
                    }
                }
                i++;
            }
        }
    }
    return std::vector<std::string>(keys.begin(), keys.end());
}


std::vector<std::string>
GNEViewNet::getEdgeDataAttrs() const {
    std::set<std::string> keys;
    for (const auto& genericData : myNet->getAttributeCarriers()->getGenericDatas().at(SUMO_TAG_MEANDATA_EDGE)) {
        for (const auto& parameter : genericData->getACParametersMap()) {
            keys.insert(parameter.first);
        }
    }
    return std::vector<std::string>(keys.begin(), keys.end());
}


std::vector<std::string>
GNEViewNet::getRelDataAttrs() const {
    std::set<std::string> keys;
    for (const auto& genericData : myNet->getAttributeCarriers()->getGenericDatas().at(SUMO_TAG_TAZREL)) {
        for (const auto& parameter : genericData->getACParametersMap()) {
            keys.insert(parameter.first);
        }
    }
    for (const auto& genericData : myNet->getAttributeCarriers()->getGenericDatas().at(SUMO_TAG_EDGEREL)) {
        for (const auto& parameter : genericData->getACParametersMap()) {
            keys.insert(parameter.first);
        }
    }
    return std::vector<std::string>(keys.begin(), keys.end());
}

int
GNEViewNet::doPaintGL(int mode, const Boundary& bound) {
    // init view settings
    if (!myVisualizationSettings->drawForPositionSelection && myVisualizationSettings->forceDrawForPositionSelection) {
        myVisualizationSettings->drawForPositionSelection = true;
    }
    if (!myVisualizationSettings->drawForRectangleSelection && myVisualizationSettings->forceDrawForRectangleSelection) {
        myVisualizationSettings->drawForRectangleSelection = true;
    }
    // set lefthand and laneIcons
    myVisualizationSettings->lefthand = OptionsCont::getOptions().getBool("lefthand");
    myVisualizationSettings->disableLaneIcons = OptionsCont::getOptions().getBool("disable-laneIcons");

    glRenderMode(mode);
    glMatrixMode(GL_MODELVIEW);
    GLHelper::pushMatrix();
    glDisable(GL_TEXTURE_2D);
    glDisable(GL_ALPHA_TEST);
    glEnable(GL_BLEND);
    glBlendFunc(GL_SRC_ALPHA, GL_ONE_MINUS_SRC_ALPHA);
    glEnable(GL_DEPTH_TEST);

    // visualize rectangular selection
    mySelectingArea.drawRectangleSelection(myVisualizationSettings->colorSettings.selectionColor);

    // compute lane width
    double lw = m2p(SUMO_const_laneWidth);
    // draw decals (if not in grabbing mode)
    if (!myVisualizationSettings->drawForRectangleSelection) {
        drawDecals();
        // depending of the visualizationSettings, enable or disable check box show grid
        if (myVisualizationSettings->showGrid) {
            // change show grid
            if (!myNetworkViewOptions.menuCheckToggleGrid->amChecked() ||
                    !myDemandViewOptions.menuCheckToggleGrid->amChecked()) {
                // change to true
                myNetworkViewOptions.menuCheckToggleGrid->setChecked(true);
                myDemandViewOptions.menuCheckToggleGrid->setChecked(true);
                // update show grid buttons
                myNetworkViewOptions.menuCheckToggleGrid->update();
                myNetworkViewOptions.menuCheckToggleGrid->update();
            }
            // draw grid only in network and demand mode
            if (myEditModes.isCurrentSupermodeNetwork() || myEditModes.isCurrentSupermodeDemand()) {
                paintGLGrid();
            }
        } else {
            // change show grid
            if (myNetworkViewOptions.menuCheckToggleGrid->amChecked() ||
                    myDemandViewOptions.menuCheckToggleGrid->amChecked()) {
                // change to false
                myNetworkViewOptions.menuCheckToggleGrid->setChecked(false);
                myDemandViewOptions.menuCheckToggleGrid->setChecked(false);
                // update show grid buttons
                myNetworkViewOptions.menuCheckToggleGrid->update();
                myNetworkViewOptions.menuCheckToggleGrid->update();
            }
        }
        // update show connections
        myNetworkViewOptions.menuCheckShowConnections->setChecked(myVisualizationSettings->showLane2Lane);
    }
    // draw temporal junction
    drawTemporalJunction();
    // draw temporal elements
    if (!myVisualizationSettings->drawForRectangleSelection) {
        drawTemporalDrawShape();
        drawLaneCandidates();
        // draw testing elements
        myTestingMode.drawTestingElements(myApp);
        // draw temporal E2 multilane detectors
        myViewParent->getAdditionalFrame()->getE2MultilaneLaneSelector()->drawTemporalE2Multilane(*myVisualizationSettings);
        // draw temporal trip/flow route
        myViewParent->getVehicleFrame()->getPathCreator()->drawTemporalRoute(*myVisualizationSettings);
        // draw temporal person plan route
        myViewParent->getPersonFrame()->getPathCreator()->drawTemporalRoute(*myVisualizationSettings);
        myViewParent->getPersonPlanFrame()->getPathCreator()->drawTemporalRoute(*myVisualizationSettings);
        // draw temporal route
        myViewParent->getRouteFrame()->getPathCreator()->drawTemporalRoute(*myVisualizationSettings);
        // draw temporal edgeRelPath
        myViewParent->getEdgeRelDataFrame()->getPathCreator()->drawTemporalRoute(*myVisualizationSettings);
    }
    // check menu checks of supermode demand
    if (myEditModes.isCurrentSupermodeDemand()) {
        // enable or disable menuCheckShowAllPersonPlans depending of there is a locked person
        if (myDemandViewOptions.getLockedPerson()) {
            myDemandViewOptions.menuCheckShowAllPersonPlans->disable();
        } else {
            myDemandViewOptions.menuCheckShowAllPersonPlans->enable();
        }
    }
    // clear pathDraw
    myNet->getPathManager()->getPathDraw()->clearPathDraw();
    // draw elements
    glLineWidth(1);
    glPolygonMode(GL_FRONT_AND_BACK, GL_FILL);
    const float minB[2] = { (float)bound.xmin(), (float)bound.ymin() };
    const float maxB[2] = { (float)bound.xmax(), (float)bound.ymax() };
    myVisualizationSettings->scale = lw;
    glEnable(GL_POLYGON_OFFSET_FILL);
    glEnable(GL_POLYGON_OFFSET_LINE);
    // obtain objects included in minB and maxB
    int hits2 = myGrid->Search(minB, maxB, *myVisualizationSettings);
    // force draw inspected and front elements (due parent/child lines)
    if (!myVisualizationSettings->drawForPositionSelection &&
            !myVisualizationSettings->drawForRectangleSelection) {
        // iterate over all inspected ACs
        for (const auto& inspectedAC : myInspectedAttributeCarriers) {
            // check that inspected AC has an associated GUIGLObject
            if (inspectedAC->getTagProperty().isAdditionalElement() && inspectedAC->getGUIGlObject()) {
                inspectedAC->getGUIGlObject()->drawGL(*myVisualizationSettings);
            }
        }
        // draw front element
        if (myFrontAttributeCarrier && myFrontAttributeCarrier->getGUIGlObject()) {
            myFrontAttributeCarrier->getGUIGlObject()->drawGL(*myVisualizationSettings);
        }
    }
    // pop draw matrix
    GLHelper::popMatrix();
    return hits2;
}


long
GNEViewNet::onLeftBtnPress(FXObject*, FXSelector, void* eventData) {
    // set focus in view net
    setFocus();
    // update MouseButtonKeyPressed
    myMouseButtonKeyPressed.update(eventData);
    // interpret object under cursor
    if (makeCurrent()) {
        // fill objects under cursor
        myObjectsUnderCursor.updateObjectUnderCursor(getGUIGlObjectsUnderCursor());
        // process left button press function depending of supermode
        if (myEditModes.isCurrentSupermodeNetwork()) {
            processLeftButtonPressNetwork(eventData);
        } else if (myEditModes.isCurrentSupermodeDemand()) {
            processLeftButtonPressDemand(eventData);
        } else if (myEditModes.isCurrentSupermodeData()) {
            processLeftButtonPressData(eventData);
        }
        makeNonCurrent();
    }
    // update cursor
    updateCursor();
    // update view
    updateViewNet();
    return 1;
}


long
GNEViewNet::onLeftBtnRelease(FXObject* obj, FXSelector sel, void* eventData) {
    // process parent function
    GUISUMOAbstractView::onLeftBtnRelease(obj, sel, eventData);
    // update MouseButtonKeyPressed
    myMouseButtonKeyPressed.update(eventData);
    // interpret object under cursor
    if (makeCurrent()) {
        // fill objects under cursor
        myObjectsUnderCursor.updateObjectUnderCursor(getGUIGlObjectsUnderCursor());
        // process left button release function depending of supermode
        if (myEditModes.isCurrentSupermodeNetwork()) {
            processLeftButtonReleaseNetwork();
        } else if (myEditModes.isCurrentSupermodeDemand()) {
            processLeftButtonReleaseDemand();
        } else if (myEditModes.isCurrentSupermodeData()) {
            processLeftButtonReleaseData();
        }
        makeNonCurrent();
    }
    // update cursor
    updateCursor();
    // update view
    updateViewNet();
    return 1;
}


long
GNEViewNet::onRightBtnPress(FXObject* obj, FXSelector sel, void* eventData) {
    // update MouseButtonKeyPressed
    myMouseButtonKeyPressed.update(eventData);
    // update cursor
    updateCursor();
    if ((myEditModes.networkEditMode == NetworkEditMode::NETWORK_POLYGON) && myViewParent->getPolygonFrame()->getDrawingShapeModule()->isDrawing()) {
        // disable right button press during drawing polygon
        return 1;
    } else {
        return GUISUMOAbstractView::onRightBtnPress(obj, sel, eventData);
    }
}


long
GNEViewNet::onRightBtnRelease(FXObject* obj, FXSelector sel, void* eventData) {
    // update MouseButtonKeyPressed
    myMouseButtonKeyPressed.update(eventData);
    // update cursor
    updateCursor();
    // disable right button release during drawing polygon
    if ((myEditModes.networkEditMode == NetworkEditMode::NETWORK_POLYGON) && myViewParent->getPolygonFrame()->getDrawingShapeModule()->isDrawing()) {
        return 1;
    } else {
        return GUISUMOAbstractView::onRightBtnRelease(obj, sel, eventData);
    }
}


long
GNEViewNet::onMouseMove(FXObject* obj, FXSelector sel, void* eventData) {
    // process mouse move in GUISUMOAbstractView
    GUISUMOAbstractView::onMouseMove(obj, sel, eventData);
    // update MouseButtonKeyPressed
    myMouseButtonKeyPressed.update(eventData);
    // update cursor
    updateCursor();
    // process mouse move function depending of supermode
    if (myEditModes.isCurrentSupermodeNetwork()) {
        processMoveMouseNetwork(myMouseButtonKeyPressed.mouseLeftButtonPressed());
    } else if (myEditModes.isCurrentSupermodeDemand()) {
        processMoveMouseDemand(myMouseButtonKeyPressed.mouseLeftButtonPressed());
    } else if (myEditModes.isCurrentSupermodeData()) {
        processMoveMouseData(myMouseButtonKeyPressed.mouseLeftButtonPressed());
    }
    // update view
    updateViewNet();
    return 1;
}


long
GNEViewNet::onKeyPress(FXObject* o, FXSelector sel, void* eventData) {
    // update MouseButtonKeyPressed
    myMouseButtonKeyPressed.update(eventData);
    // update cursor
    updateCursor();
    // continue depending of current edit mode
    if (myEditModes.networkEditMode == NetworkEditMode::NETWORK_CREATE_EDGE) {
        // update viewNet (for temporal junction)
        updateViewNet();
    } else if ((myEditModes.networkEditMode == NetworkEditMode::NETWORK_POLYGON) && myViewParent->getPolygonFrame()->getDrawingShapeModule()->isDrawing()) {
        // change "delete last created point" depending of shift key
        myViewParent->getPolygonFrame()->getDrawingShapeModule()->setDeleteLastCreatedPoint(myMouseButtonKeyPressed.shiftKeyPressed());
        updateViewNet();
    } else if ((myEditModes.networkEditMode == NetworkEditMode::NETWORK_TAZ) && myViewParent->getTAZFrame()->getDrawingShapeModule()->isDrawing()) {
        // change "delete last created point" depending of shift key
        myViewParent->getTAZFrame()->getDrawingShapeModule()->setDeleteLastCreatedPoint(myMouseButtonKeyPressed.shiftKeyPressed());
        updateViewNet();
    } else if ((myEditModes.networkEditMode == NetworkEditMode::NETWORK_MOVE) || (myEditModes.demandEditMode == DemandEditMode::DEMAND_MOVE)) {
        updateViewNet();
    }
    return GUISUMOAbstractView::onKeyPress(o, sel, eventData);
}


long
GNEViewNet::onKeyRelease(FXObject* o, FXSelector sel, void* eventData) {
    // update MouseButtonKeyPressed
    myMouseButtonKeyPressed.update(eventData);
    // update cursor
    updateCursor();
    // continue depending of current edit mode
    if (myEditModes.networkEditMode == NetworkEditMode::NETWORK_CREATE_EDGE) {
        // update viewNet (for temporal junction)
        updateViewNet();
    } else if ((myEditModes.networkEditMode == NetworkEditMode::NETWORK_POLYGON) && myViewParent->getPolygonFrame()->getDrawingShapeModule()->isDrawing()) {
        // change "delete last created point" depending of shift key
        myViewParent->getPolygonFrame()->getDrawingShapeModule()->setDeleteLastCreatedPoint(myMouseButtonKeyPressed.shiftKeyPressed());
        updateViewNet();
    } else if ((myEditModes.networkEditMode == NetworkEditMode::NETWORK_TAZ) && myViewParent->getTAZFrame()->getDrawingShapeModule()->isDrawing()) {
        // change "delete last created point" depending of shift key
        myViewParent->getTAZFrame()->getDrawingShapeModule()->setDeleteLastCreatedPoint(myMouseButtonKeyPressed.shiftKeyPressed());
        updateViewNet();
    } else if ((myEditModes.networkEditMode == NetworkEditMode::NETWORK_MOVE) || (myEditModes.demandEditMode == DemandEditMode::DEMAND_MOVE)) {
        updateViewNet();
    }
    // check if selecting using rectangle has to be disabled
    if (mySelectingArea.selectingUsingRectangle && !myMouseButtonKeyPressed.shiftKeyPressed()) {
        mySelectingArea.selectingUsingRectangle = false;
        updateViewNet();
    }
    return GUISUMOAbstractView::onKeyRelease(o, sel, eventData);
}


void
GNEViewNet::abortOperation(bool clearSelection) {
    // steal focus from any text fields and place it over view net
    setFocus();
    // check what supermode is enabled
    if (myEditModes.isCurrentSupermodeNetwork()) {
        // abort operation depending of current mode
        if (myEditModes.networkEditMode == NetworkEditMode::NETWORK_CREATE_EDGE) {
            // abort edge creation in create edge frame
            myViewParent->getCreateEdgeFrame()->abortEdgeCreation();
        } else if (myEditModes.networkEditMode == NetworkEditMode::NETWORK_SELECT) {
            mySelectingArea.selectingUsingRectangle = false;
            // check if current selection has to be cleaned
            if (clearSelection) {
                myViewParent->getSelectorFrame()->clearCurrentSelection();
            }
        } else if (myEditModes.networkEditMode == NetworkEditMode::NETWORK_CONNECT) {
            // abort changes in Connector Frame
            myViewParent->getConnectorFrame()->getConnectionModifications()->onCmdCancelModifications(0, 0, 0);
        } else if (myEditModes.networkEditMode == NetworkEditMode::NETWORK_TLS) {
            myViewParent->getTLSEditorFrame()->onCmdCancel(nullptr, 0, nullptr);
        } else if (myEditModes.networkEditMode == NetworkEditMode::NETWORK_MOVE) {
            myEditNetworkElementShapes.stopEditCustomShape();
        } else if (myEditModes.networkEditMode == NetworkEditMode::NETWORK_POLYGON) {
            // abort current drawing
            myViewParent->getPolygonFrame()->getDrawingShapeModule()->abortDrawing();
        } else if (myEditModes.networkEditMode == NetworkEditMode::NETWORK_TAZ) {
            if (myViewParent->getTAZFrame()->getDrawingShapeModule()->isDrawing()) {
                // abort current drawing
                myViewParent->getTAZFrame()->getDrawingShapeModule()->abortDrawing();
            } else if (myViewParent->getTAZFrame()->getCurrentTAZModule()->getTAZ() != nullptr) {
                // finish current editing TAZ
                myViewParent->getTAZFrame()->getCurrentTAZModule()->setTAZ(nullptr);
            }
        } else if (myEditModes.networkEditMode == NetworkEditMode::NETWORK_PROHIBITION) {
            myViewParent->getProhibitionFrame()->onCmdCancel(nullptr, 0, nullptr);
        } else if (myEditModes.networkEditMode == NetworkEditMode::NETWORK_ADDITIONAL) {
            // abort select lanes
            myViewParent->getAdditionalFrame()->getConsecutiveLaneSelector()->abortConsecutiveLaneSelector();
            // abort path
            myViewParent->getAdditionalFrame()->getE2MultilaneLaneSelector()->abortPathCreation();
        } else if (myEditModes.networkEditMode == NetworkEditMode::NETWORK_WIRE) {
            myViewParent->getWireFrame()->onCmdCancel(nullptr, 0, nullptr);
        }
    } else if (myEditModes.isCurrentSupermodeDemand()) {
        // abort operation depending of current mode
        if (myEditModes.demandEditMode == DemandEditMode::DEMAND_SELECT) {
            mySelectingArea.selectingUsingRectangle = false;
            // check if current selection has to be cleaned
            if (clearSelection) {
                myViewParent->getSelectorFrame()->clearCurrentSelection();
            }
        } else if (myEditModes.demandEditMode == DemandEditMode::DEMAND_ROUTE) {
            myViewParent->getRouteFrame()->getPathCreator()->abortPathCreation();
        } else if (myEditModes.demandEditMode == DemandEditMode::DEMAND_VEHICLE) {
            myViewParent->getVehicleFrame()->getPathCreator()->abortPathCreation();
        } else if (myEditModes.demandEditMode == DemandEditMode::DEMAND_PERSON) {
            myViewParent->getPersonFrame()->getPathCreator()->abortPathCreation();
        } else if (myEditModes.demandEditMode == DemandEditMode::DEMAND_PERSONPLAN) {
            myViewParent->getPersonPlanFrame()->getPathCreator()->abortPathCreation();
        } else if (myEditModes.demandEditMode == DemandEditMode::DEMAND_CONTAINER) {
            myViewParent->getContainerFrame()->getPathCreator()->abortPathCreation();
        } else if (myEditModes.demandEditMode == DemandEditMode::DEMAND_CONTAINERPLAN) {
            myViewParent->getContainerPlanFrame()->getPathCreator()->abortPathCreation();
        }
    } else if (myEditModes.isCurrentSupermodeData()) {
        // abort operation depending of current mode
        if (myEditModes.demandEditMode == DemandEditMode::DEMAND_SELECT) {
            mySelectingArea.selectingUsingRectangle = false;
            // check if current selection has to be cleaned
            if (clearSelection) {
                myViewParent->getSelectorFrame()->clearCurrentSelection();
            }
        } else if (myEditModes.dataEditMode == DataEditMode::DATA_EDGERELDATA) {
            myViewParent->getEdgeRelDataFrame()->getPathCreator()->abortPathCreation();
        } else if (myEditModes.dataEditMode == DataEditMode::DATA_TAZRELDATA) {
            myViewParent->getTAZRelDataFrame()->clearTAZSelection();
        }
    }
    // abort undo list
    myUndoList->abortAllChangeGroups();
    // update view
    updateViewNet();
}


void
GNEViewNet::hotkeyDel() {
    // delete elements depending of current supermode
    if (myEditModes.isCurrentSupermodeNetwork()) {
        if ((myEditModes.networkEditMode == NetworkEditMode::NETWORK_CONNECT) || (myEditModes.networkEditMode == NetworkEditMode::NETWORK_TLS)) {
            setStatusBarText("Cannot delete in this mode");
        } else if ((myEditModes.networkEditMode == NetworkEditMode::NETWORK_INSPECT) && (myInspectedAttributeCarriers.size() > 0)) {
            // delete inspected elements
            myUndoList->begin(GUIIcon::MODEDELETE, "delete network inspected elements");
            deleteNetworkAttributeCarriers(myInspectedAttributeCarriers);
            myUndoList->end();
        } else {
            // get selected ACs
            const auto selectedACs = myNet->getAttributeCarriers()->getSelectedAttributeCarriers(false);
            // delete selected elements
            if (selectedACs.size() > 0) {
                myUndoList->begin(GUIIcon::MODEDELETE, "delete network selection");
                deleteNetworkAttributeCarriers(selectedACs);
                myUndoList->end();
            }
        }
    } else if (myEditModes.isCurrentSupermodeDemand()) {
        if ((myEditModes.demandEditMode == DemandEditMode::DEMAND_INSPECT) && (myInspectedAttributeCarriers.size() > 0)) {
            // delete inspected elements
            myUndoList->begin(GUIIcon::MODEDELETE, "delete demand inspected elements");
            deleteDemandAttributeCarriers(myInspectedAttributeCarriers);
            myUndoList->end();
        } else {
            // get selected ACs
            const auto selectedACs = myNet->getAttributeCarriers()->getSelectedAttributeCarriers(false);
            // delete selected elements
            if (selectedACs.size() > 0) {
                myUndoList->begin(GUIIcon::MODEDELETE, "delete demand selection");
                deleteDemandAttributeCarriers(selectedACs);
                myUndoList->end();
            }
        }
    } else if (myEditModes.isCurrentSupermodeData()) {
        if ((myEditModes.demandEditMode == DemandEditMode::DEMAND_INSPECT) && (myInspectedAttributeCarriers.size() > 0)) {
            // delete inspected elements
            myUndoList->begin(GUIIcon::MODEDELETE, "delete data inspected elements");
            deleteDataAttributeCarriers(myInspectedAttributeCarriers);
            myUndoList->end();
        } else {
            // get selected ACs
            const auto selectedACs = myNet->getAttributeCarriers()->getSelectedAttributeCarriers(false);
            // delete selected elements
            if (selectedACs.size() > 0) {
                myUndoList->begin(GUIIcon::MODEDELETE, "delete data selection");
                deleteDataAttributeCarriers(selectedACs);
                myUndoList->end();
            }
        }
    }
    // update view
    updateViewNet();
}


void
GNEViewNet::hotkeyEnter() {
    // check what supermode is enabled
    if (myEditModes.isCurrentSupermodeNetwork()) {
        // abort operation depending of current mode
        if (myEditModes.networkEditMode == NetworkEditMode::NETWORK_CONNECT) {
            // Accept changes in Connector Frame
            myViewParent->getConnectorFrame()->getConnectionModifications()->onCmdSaveModifications(0, 0, 0);
        } else if (myEditModes.networkEditMode == NetworkEditMode::NETWORK_TLS) {
            myViewParent->getTLSEditorFrame()->onCmdOK(nullptr, 0, nullptr);
        } else if ((myEditModes.networkEditMode == NetworkEditMode::NETWORK_MOVE) && (myEditNetworkElementShapes.getEditedNetworkElement() != nullptr)) {
            myEditNetworkElementShapes.commitEditedShape();
        } else if (myEditModes.networkEditMode == NetworkEditMode::NETWORK_POLYGON) {
            if (myViewParent->getPolygonFrame()->getDrawingShapeModule()->isDrawing()) {
                // stop current drawing
                myViewParent->getPolygonFrame()->getDrawingShapeModule()->stopDrawing();
            } else {
                // start drawing
                myViewParent->getPolygonFrame()->getDrawingShapeModule()->startDrawing();
            }
        } else if (myEditModes.networkEditMode == NetworkEditMode::NETWORK_CROSSING) {
            myViewParent->getCrossingFrame()->createCrossingHotkey();
        } else if (myEditModes.networkEditMode == NetworkEditMode::NETWORK_TAZ) {
            if (myViewParent->getTAZFrame()->getDrawingShapeModule()->isDrawing()) {
                // stop current drawing
                myViewParent->getTAZFrame()->getDrawingShapeModule()->stopDrawing();
            } else if (myViewParent->getTAZFrame()->getCurrentTAZModule()->getTAZ() == nullptr) {
                // start drawing
                myViewParent->getTAZFrame()->getDrawingShapeModule()->startDrawing();
            } else if (myViewParent->getTAZFrame()->getTAZSaveChangesModule()->isChangesPending()) {
                // save pending changes
                myViewParent->getTAZFrame()->getTAZSaveChangesModule()->onCmdSaveChanges(0, 0, 0);
            }
        } else if (myEditModes.networkEditMode == NetworkEditMode::NETWORK_ADDITIONAL) {
            if (myViewParent->getAdditionalFrame()->getConsecutiveLaneSelector()->isSelectingLanes()) {
                // stop select lanes to create additional
                myViewParent->getAdditionalFrame()->getConsecutiveLaneSelector()->stopConsecutiveLaneSelector();
            }
            // create E2
            myViewParent->getAdditionalFrame()->getE2MultilaneLaneSelector()->createPath();
        }
    } else if (myEditModes.isCurrentSupermodeDemand()) {
        if (myEditModes.demandEditMode == DemandEditMode::DEMAND_ROUTE) {
            myViewParent->getRouteFrame()->getPathCreator()->createPath();
        } else if (myEditModes.demandEditMode == DemandEditMode::DEMAND_VEHICLE) {
            myViewParent->getVehicleFrame()->getPathCreator()->createPath();
        } else if (myEditModes.demandEditMode == DemandEditMode::DEMAND_PERSON) {
            myViewParent->getPersonFrame()->getPathCreator()->createPath();
        } else if (myEditModes.demandEditMode == DemandEditMode::DEMAND_PERSONPLAN) {
            myViewParent->getPersonPlanFrame()->getPathCreator()->createPath();
        } else if (myEditModes.demandEditMode == DemandEditMode::DEMAND_CONTAINER) {
            myViewParent->getContainerFrame()->getPathCreator()->createPath();
        } else if (myEditModes.demandEditMode == DemandEditMode::DEMAND_CONTAINERPLAN) {
            myViewParent->getContainerPlanFrame()->getPathCreator()->createPath();
        }
    } else if (myEditModes.isCurrentSupermodeData()) {
        if (myEditModes.dataEditMode == DataEditMode::DATA_EDGERELDATA) {
            myViewParent->getEdgeRelDataFrame()->getPathCreator()->createPath();
        } else if (myEditModes.dataEditMode == DataEditMode::DATA_TAZRELDATA) {
            myViewParent->getTAZRelDataFrame()->buildTAZRelationData();
        }
    }
}


void
GNEViewNet::hotkeyBackSpace() {
    // check what supermode is enabled
    if (myEditModes.isCurrentSupermodeNetwork()) {
        if (myEditModes.networkEditMode == NetworkEditMode::NETWORK_ADDITIONAL) {
            myViewParent->getAdditionalFrame()->getE2MultilaneLaneSelector()->removeLastElement();
        }
    } else if (myEditModes.isCurrentSupermodeDemand()) {
        if (myEditModes.demandEditMode == DemandEditMode::DEMAND_ROUTE) {
            myViewParent->getRouteFrame()->getPathCreator()->removeLastElement();
        } else if (myEditModes.demandEditMode == DemandEditMode::DEMAND_VEHICLE) {
            myViewParent->getVehicleFrame()->getPathCreator()->removeLastElement();
        } else if (myEditModes.demandEditMode == DemandEditMode::DEMAND_PERSON) {
            myViewParent->getPersonFrame()->getPathCreator()->removeLastElement();
        } else if (myEditModes.demandEditMode == DemandEditMode::DEMAND_PERSONPLAN) {
            myViewParent->getPersonPlanFrame()->getPathCreator()->removeLastElement();
        } else if (myEditModes.demandEditMode == DemandEditMode::DEMAND_CONTAINER) {
            myViewParent->getContainerFrame()->getPathCreator()->removeLastElement();
        } else if (myEditModes.demandEditMode == DemandEditMode::DEMAND_CONTAINERPLAN) {
            myViewParent->getContainerPlanFrame()->getPathCreator()->removeLastElement();
        }
    } else if (myEditModes.isCurrentSupermodeData()) {
        if (myEditModes.dataEditMode == DataEditMode::DATA_EDGERELDATA) {
            myViewParent->getEdgeRelDataFrame()->getPathCreator()->removeLastElement();
        }
    }
}

void
GNEViewNet::hotkeyFocusFrame() {
    // if there is a visible frame, set focus over it. In other case, set focus over ViewNet
    if (myCurrentFrame != nullptr) {
        myCurrentFrame->focusUpperElement();
    } else {
        setFocus();
    }
}


GNEViewParent*
GNEViewNet::getViewParent() const {
    return myViewParent;
}


GNENet*
GNEViewNet::getNet() const {
    return myNet;
}


GNEUndoList*
GNEViewNet::getUndoList() const {
    return myUndoList;
}


GNEViewNetHelper::IntervalBar&
GNEViewNet::getIntervalBar() {
    return myIntervalBar;
}


const std::vector<GNEAttributeCarrier*>&
GNEViewNet::getInspectedAttributeCarriers() const {
    return myInspectedAttributeCarriers;
}


GNEViewNetHelper::LockManager&
GNEViewNet::getLockManager() {
    return myLockManager;
}


void
GNEViewNet::setInspectedAttributeCarriers(const std::vector<GNEAttributeCarrier*> ACs) {
    myInspectedAttributeCarriers = ACs;
}


bool
GNEViewNet::isAttributeCarrierInspected(const GNEAttributeCarrier* AC) const {
    if (myInspectedAttributeCarriers.empty()) {
        return false;
    } else {
        // search AC in myInspectedAttributeCarriers
        const auto it = std::find(myInspectedAttributeCarriers.begin(), myInspectedAttributeCarriers.end(), AC);
        if (it == myInspectedAttributeCarriers.end()) {
            return false;
        } else {
            return true;
        }
    }
}


void
GNEViewNet::removeFromAttributeCarrierInspected(const GNEAttributeCarrier* AC) {
    // search AC in myInspectedAttributeCarriers
    const auto it = std::find(myInspectedAttributeCarriers.begin(), myInspectedAttributeCarriers.end(), AC);
    if (it != myInspectedAttributeCarriers.end()) {
        myInspectedAttributeCarriers.erase(it);
        myViewParent->getInspectorFrame()->inspectMultisection(myInspectedAttributeCarriers);
    }
}


const GNEAttributeCarrier*
GNEViewNet::getFrontAttributeCarrier() const {
    return myFrontAttributeCarrier;
}


void
GNEViewNet::setFrontAttributeCarrier(GNEAttributeCarrier* AC) {
    myFrontAttributeCarrier = AC;
    // update view
    updateViewNet();
}


void
GNEViewNet::drawTranslateFrontAttributeCarrier(const GNEAttributeCarrier* AC, double typeOrLayer, const double extraOffset) {
    if (myFrontAttributeCarrier == AC) {
        glTranslated(0, 0, GLO_DOTTEDCONTOUR_FRONT + extraOffset);
    } else {
        glTranslated(0, 0, typeOrLayer + extraOffset);
    }
}


GNEJunction*
GNEViewNet::getJunctionAtPopupPosition() {
    GNEJunction* junction = nullptr;
    if (makeCurrent()) {
        int id = getObjectAtPosition(getPopupPosition());
        GUIGlObject* pointed = GUIGlObjectStorage::gIDStorage.getObjectBlocking(id);
        GUIGlObjectStorage::gIDStorage.unblockObject(id);
        if (pointed) {
            switch (pointed->getType()) {
                case GLO_JUNCTION:
                    junction = (GNEJunction*)pointed;
                    break;
                default:
                    break;
            }
        }
    }
    return junction;
}


GNEConnection*
GNEViewNet::getConnectionAtPopupPosition() {
    GNEConnection* connection = nullptr;
    if (makeCurrent()) {
        int id = getObjectAtPosition(getPopupPosition());
        GUIGlObject* pointed = GUIGlObjectStorage::gIDStorage.getObjectBlocking(id);
        GUIGlObjectStorage::gIDStorage.unblockObject(id);
        if (pointed) {
            switch (pointed->getType()) {
                case GLO_CONNECTION:
                    connection = (GNEConnection*)pointed;
                    break;
                default:
                    break;
            }
        }
    }
    return connection;
}


GNECrossing*
GNEViewNet::getCrossingAtPopupPosition() {
    GNECrossing* crossing = nullptr;
    if (makeCurrent()) {
        int id = getObjectAtPosition(getPopupPosition());
        GUIGlObject* pointed = GUIGlObjectStorage::gIDStorage.getObjectBlocking(id);
        GUIGlObjectStorage::gIDStorage.unblockObject(id);
        if (pointed) {
            switch (pointed->getType()) {
                case GLO_CROSSING:
                    crossing = (GNECrossing*)pointed;
                    break;
                default:
                    break;
            }
        }
    }
    return crossing;
}

GNEEdge*
GNEViewNet::getEdgeAtPopupPosition() {
    GNEEdge* edge = nullptr;
    if (makeCurrent()) {
        int id = getObjectAtPosition(getPopupPosition());
        GUIGlObject* pointed = GUIGlObjectStorage::gIDStorage.getObjectBlocking(id);
        GUIGlObjectStorage::gIDStorage.unblockObject(id);
        if (pointed) {
            switch (pointed->getType()) {
                case GLO_EDGE:
                    edge = (GNEEdge*)pointed;
                    break;
                case GLO_LANE:
                    edge = (((GNELane*)pointed)->getParentEdge());
                    break;
                default:
                    break;
            }
        }
    }
    return edge;
}


GNELane*
GNEViewNet::getLaneAtPopupPosition() {
    GNELane* lane = nullptr;
    if (makeCurrent()) {
        int id = getObjectAtPosition(getPopupPosition());
        GUIGlObject* pointed = GUIGlObjectStorage::gIDStorage.getObjectBlocking(id);
        GUIGlObjectStorage::gIDStorage.unblockObject(id);
        if (pointed) {
            if (pointed->getType() == GLO_LANE) {
                lane = (GNELane*)pointed;
            }
        }
    }
    return lane;
}


GNEAdditional*
GNEViewNet::getAdditionalAtPopupPosition() {
    if (makeCurrent()) {
        int id = getObjectAtPosition(getPopupPosition());
        GUIGlObject* pointed = GUIGlObjectStorage::gIDStorage.getObjectBlocking(id);
        GUIGlObjectStorage::gIDStorage.unblockObject(id);
        if (pointed) {
            return dynamic_cast<GNEAdditional*>(pointed);
        }
    }
    return nullptr;
}


GNEPoly*
GNEViewNet::getPolygonAtPopupPosition() {
    if (makeCurrent()) {
        int id = getObjectAtPosition(getPopupPosition());
        GUIGlObject* pointed = GUIGlObjectStorage::gIDStorage.getObjectBlocking(id);
        GUIGlObjectStorage::gIDStorage.unblockObject(id);
        if (pointed) {
            return dynamic_cast<GNEPoly*>(pointed);
        }
    }
    return nullptr;
}


GNEPOI*
GNEViewNet::getPOIAtPopupPosition() {
    if (makeCurrent()) {
        int id = getObjectAtPosition(getPopupPosition());
        GUIGlObject* pointed = GUIGlObjectStorage::gIDStorage.getObjectBlocking(id);
        GUIGlObjectStorage::gIDStorage.unblockObject(id);
        if (pointed) {
            return dynamic_cast<GNEPOI*>(pointed);
        }
    }
    return nullptr;
}


GNETAZ*
GNEViewNet::getTAZAtPopupPosition() {
    if (makeCurrent()) {
        int id = getObjectAtPosition(getPopupPosition());
        GUIGlObject* pointed = GUIGlObjectStorage::gIDStorage.getObjectBlocking(id);
        GUIGlObjectStorage::gIDStorage.unblockObject(id);
        if (pointed) {
            return dynamic_cast<GNETAZ*>(pointed);
        }
    }
    return nullptr;
}


long
GNEViewNet::onCmdSetSupermode(FXObject*, FXSelector sel, void*) {
    // check what network mode will be set
    switch (FXSELID(sel)) {
        case MID_HOTKEY_F2_SUPERMODE_NETWORK:
            myEditModes.setSupermode(Supermode::NETWORK, false);
            break;
        case MID_HOTKEY_F3_SUPERMODE_DEMAND:
            myEditModes.setSupermode(Supermode::DEMAND, false);
            break;
        case MID_HOTKEY_F4_SUPERMODE_DATA:
            myEditModes.setSupermode(Supermode::DATA, false);
            break;
        default:
            break;
    }
    return 1;
}

long
GNEViewNet::onCmdSetMode(FXObject*, FXSelector sel, void*) {
    if (myEditModes.isCurrentSupermodeNetwork()) {
        // check what network mode will be set
        switch (FXSELID(sel)) {
            case MID_HOTKEY_I_MODE_INSPECT:
                myEditModes.setNetworkEditMode(NetworkEditMode::NETWORK_INSPECT);
                break;
            case MID_HOTKEY_D_MODE_DELETE:
                myEditModes.setNetworkEditMode(NetworkEditMode::NETWORK_DELETE);
                break;
            case MID_HOTKEY_S_MODE_SELECT:
                myEditModes.setNetworkEditMode(NetworkEditMode::NETWORK_SELECT);
                break;
            case MID_HOTKEY_M_MODE_MOVE:
                myEditModes.setNetworkEditMode(NetworkEditMode::NETWORK_MOVE);
                break;
            case MID_HOTKEY_E_MODE_EDGE_EDGEDATA:
                myEditModes.setNetworkEditMode(NetworkEditMode::NETWORK_CREATE_EDGE);
                break;
            case MID_HOTKEY_C_MODE_CONNECT_PERSONPLAN:
                myEditModes.setNetworkEditMode(NetworkEditMode::NETWORK_CONNECT);
                break;
<<<<<<< HEAD
            case MID_HOTKEY_H_MODE_PROHIBITION_CONTAINERPLAN:
                myEditModes.setNetworkEditMode(NetworkEditMode::NETWORK_PROHIBITION);
                break;
            case MID_HOTKEY_T_MODE_TLS_TYPE:
=======
            case MID_HOTKEY_T_MODES_TLS_TYPE:
>>>>>>> 7694284e
                myEditModes.setNetworkEditMode(NetworkEditMode::NETWORK_TLS);
                break;
            case MID_HOTKEY_A_MODE_ADDITIONAL_STOP:
                myEditModes.setNetworkEditMode(NetworkEditMode::NETWORK_ADDITIONAL);
                break;
            case MID_HOTKEY_R_MODE_CROSSING_ROUTE_EDGERELDATA:
                myEditModes.setNetworkEditMode(NetworkEditMode::NETWORK_CROSSING);
                break;
            case MID_HOTKEY_Z_MODE_TAZ_TAZREL:
                myEditModes.setNetworkEditMode(NetworkEditMode::NETWORK_TAZ);
                break;
            case MID_HOTKEY_P_MODE_POLYGON_PERSON:
                myEditModes.setNetworkEditMode(NetworkEditMode::NETWORK_POLYGON);
                break;
<<<<<<< HEAD
            case MID_HOTKEY_W_MODE_WIRE:
                myEditModes.setNetworkEditMode(NetworkEditMode::NETWORK_WIRE);
=======
            case MID_HOTKEY_W_MODES_PROHIBITION:
                myEditModes.setNetworkEditMode(NetworkEditMode::NETWORK_PROHIBITION);
>>>>>>> 7694284e
                break;
            default:
                break;
        }
    } else if (myEditModes.isCurrentSupermodeDemand()) {
        // check what demand mode will be set
        switch (FXSELID(sel)) {
            case MID_HOTKEY_G_MODE_CONTAINER:
                myEditModes.setDemandEditMode(DemandEditMode::DEMAND_CONTAINER);
                break;
            case MID_HOTKEY_H_MODE_PROHIBITION_CONTAINERPLAN:
                myEditModes.setDemandEditMode(DemandEditMode::DEMAND_CONTAINERPLAN);
                break;
            case MID_HOTKEY_I_MODE_INSPECT:
                myEditModes.setDemandEditMode(DemandEditMode::DEMAND_INSPECT);
                break;
            case MID_HOTKEY_D_MODE_DELETE:
                myEditModes.setDemandEditMode(DemandEditMode::DEMAND_DELETE);
                break;
            case MID_HOTKEY_S_MODE_SELECT:
                myEditModes.setDemandEditMode(DemandEditMode::DEMAND_SELECT);
                break;
            case MID_HOTKEY_M_MODE_MOVE:
                myEditModes.setDemandEditMode(DemandEditMode::DEMAND_MOVE);
                break;
            case MID_HOTKEY_R_MODE_CROSSING_ROUTE_EDGERELDATA:
                myEditModes.setDemandEditMode(DemandEditMode::DEMAND_ROUTE);
                break;
            case MID_HOTKEY_V_MODE_VEHICLE:
                myEditModes.setDemandEditMode(DemandEditMode::DEMAND_VEHICLE);
                break;
<<<<<<< HEAD
            case MID_HOTKEY_T_MODE_TLS_TYPE:
                myEditModes.setDemandEditMode(DemandEditMode::DEMAND_VEHICLETYPES);
=======
            case MID_HOTKEY_T_MODES_TLS_TYPE:
                myEditModes.setDemandEditMode(DemandEditMode::DEMAND_TYPE);
>>>>>>> 7694284e
                break;
            case MID_HOTKEY_A_MODE_ADDITIONAL_STOP:
                myEditModes.setDemandEditMode(DemandEditMode::DEMAND_STOP);
                break;
<<<<<<< HEAD
            case MID_HOTKEY_P_MODE_POLYGON_PERSON:
=======
            case MID_HOTKEY_P_MODES_POLYGON_PERSON:
>>>>>>> 7694284e
                myEditModes.setDemandEditMode(DemandEditMode::DEMAND_PERSON);
                break;
            case MID_HOTKEY_C_MODE_CONNECT_PERSONPLAN:
                myEditModes.setDemandEditMode(DemandEditMode::DEMAND_PERSONPLAN);
                break;
            default:
                break;
        }
    } else if (myEditModes.isCurrentSupermodeData()) {
        // check what demand mode will be set
        switch (FXSELID(sel)) {
            case MID_HOTKEY_I_MODE_INSPECT:
                myEditModes.setDataEditMode(DataEditMode::DATA_INSPECT);
                break;
            case MID_HOTKEY_D_MODE_DELETE:
                myEditModes.setDataEditMode(DataEditMode::DATA_DELETE);
                break;
            case MID_HOTKEY_S_MODE_SELECT:
                myEditModes.setDataEditMode(DataEditMode::DATA_SELECT);
                break;
            case MID_HOTKEY_E_MODE_EDGE_EDGEDATA:
                myEditModes.setDataEditMode(DataEditMode::DATA_EDGEDATA);
                break;
            case MID_HOTKEY_R_MODE_CROSSING_ROUTE_EDGERELDATA:
                myEditModes.setDataEditMode(DataEditMode::DATA_EDGERELDATA);
                break;
            case MID_HOTKEY_Z_MODE_TAZ_TAZREL:
                myEditModes.setDataEditMode(DataEditMode::DATA_TAZRELDATA);
                break;
        }
    }
    return 1;
}


long
GNEViewNet::onCmdSplitEdge(FXObject*, FXSelector, void*) {
    GNEEdge* edge = getEdgeAtPopupPosition();
    if (edge != nullptr) {
        myNet->splitEdge(edge, edge->getSplitPos(getPopupPosition()), myUndoList);
    }
    return 1;
}


long
GNEViewNet::onCmdSplitEdgeBidi(FXObject*, FXSelector, void*) {
    GNEEdge* edge = getEdgeAtPopupPosition();
    if (edge != nullptr) {
        // obtain reverse edge
        GNEEdge* reverseEdge = edge->getOppositeEdge();
        // check that reverse edge works
        if (reverseEdge != nullptr) {
            myNet->splitEdgesBidi(edge, reverseEdge, edge->getSplitPos(getPopupPosition()), myUndoList);
        }
    }
    return 1;
}


long
GNEViewNet::onCmdReverseEdge(FXObject*, FXSelector, void*) {
    GNEEdge* edge = getEdgeAtPopupPosition();
    if (edge != nullptr) {
        if (edge->isAttributeCarrierSelected()) {
            myUndoList->begin(GUIIcon::EDGE, "Reverse selected " + toString(SUMO_TAG_EDGE) + "s");
            const auto selectedEdges = myNet->getAttributeCarriers()->getSelectedEdges();
            for (const auto& selectedEdge : selectedEdges) {
                myNet->reverseEdge(selectedEdge, myUndoList);
            }
            myUndoList->end();
        } else {
            myUndoList->begin(GUIIcon::EDGE, "Reverse " + toString(SUMO_TAG_EDGE));
            myNet->reverseEdge(edge, myUndoList);
            myUndoList->end();
        }
    }
    return 1;
}


long
GNEViewNet::onCmdAddReversedEdge(FXObject*, FXSelector, void*) {
    GNEEdge* edge = getEdgeAtPopupPosition();
    if (edge != nullptr) {
        if (edge->isAttributeCarrierSelected()) {
            myUndoList->begin(GUIIcon::EDGE, "Add Reverse edge for selected " + toString(SUMO_TAG_EDGE) + "s");
            const auto selectedEdges = myNet->getAttributeCarriers()->getSelectedEdges();
            for (const auto& selectedEdge : selectedEdges) {
                myNet->addReversedEdge(selectedEdge, myUndoList);
            }
            myUndoList->end();
        } else {
            myUndoList->begin(GUIIcon::EDGE, "Add reverse " + toString(SUMO_TAG_EDGE));
            myNet->addReversedEdge(edge, myUndoList);
            myUndoList->end();
        }
    }
    return 1;
}


long
GNEViewNet::onCmdEditEdgeEndpoint(FXObject*, FXSelector, void*) {
    GNEEdge* edge = getEdgeAtPopupPosition();
    if (edge != nullptr) {
        // snap to active grid the Popup position
        edge->editEndpoint(getPopupPosition(), myUndoList);
    }
    return 1;
}


long
GNEViewNet::onCmdResetEdgeEndpoint(FXObject*, FXSelector, void*) {
    GNEEdge* edge = getEdgeAtPopupPosition();
    if (edge != nullptr) {
        // check if edge is selected
        if (edge->isAttributeCarrierSelected()) {
            // get all selected edges
            const auto selectedEdges = myNet->getAttributeCarriers()->getSelectedEdges();
            // begin operation
            myUndoList->begin(GUIIcon::EDGE, "reset geometry points");
            // iterate over selected edges
            for (const auto& selectedEdge : selectedEdges) {
                // reset both end points
                selectedEdge->resetBothEndpoint(myUndoList);
            }
            // end operation
            myUndoList->end();
        } else {
            edge->resetEndpoint(getPopupPosition(), myUndoList);
        }
    }
    return 1;
}


long
GNEViewNet::onCmdStraightenEdges(FXObject*, FXSelector, void*) {
    GNEEdge* edge = getEdgeAtPopupPosition();
    if (edge != nullptr) {
        if (edge->isAttributeCarrierSelected()) {
            myUndoList->begin(GUIIcon::EDGE, "straighten selected " + toString(SUMO_TAG_EDGE) + "s");
            const auto selectedEdges = myNet->getAttributeCarriers()->getSelectedEdges();
            for (const auto& selectedEdge : selectedEdges) {
                selectedEdge->setAttribute(SUMO_ATTR_SHAPE, "", myUndoList);
            }
            myUndoList->end();
        } else {

            myUndoList->begin(GUIIcon::EDGE, "straighten " + toString(SUMO_TAG_EDGE));
            edge->setAttribute(SUMO_ATTR_SHAPE, "", myUndoList);
            myUndoList->end();
        }
    }
    return 1;
}


long
GNEViewNet::onCmdSmoothEdges(FXObject*, FXSelector, void*) {
    GNEEdge* edge = getEdgeAtPopupPosition();
    if (edge != nullptr) {
        if (edge->isAttributeCarrierSelected()) {
            myUndoList->begin(GUIIcon::EDGE, "straighten elevation of selected " + toString(SUMO_TAG_EDGE) + "s");
            const auto selectedEdges = myNet->getAttributeCarriers()->getSelectedEdges();
            for (const auto& selectedEdge : selectedEdges) {
                selectedEdge->smooth(myUndoList);
            }
            myUndoList->end();
        } else {
            myUndoList->begin(GUIIcon::EDGE, "straighten edge elevation");
            edge->smooth(myUndoList);
            myUndoList->end();
        }
    }
    return 1;
}


long
GNEViewNet::onCmdStraightenEdgesElevation(FXObject*, FXSelector, void*) {
    GNEEdge* edge = getEdgeAtPopupPosition();
    if (edge != nullptr) {
        if (edge->isAttributeCarrierSelected()) {
            myUndoList->begin(GUIIcon::EDGE, "straighten elevation of selected " + toString(SUMO_TAG_EDGE) + "s");
            const auto selectedEdges = myNet->getAttributeCarriers()->getSelectedEdges();
            for (const auto& selectedEdge : selectedEdges) {
                selectedEdge->straightenElevation(myUndoList);
            }
            myUndoList->end();
        } else {
            myUndoList->begin(GUIIcon::EDGE, "straighten edge elevation");
            edge->straightenElevation(myUndoList);
            myUndoList->end();
        }
    }
    return 1;
}


long
GNEViewNet::onCmdSmoothEdgesElevation(FXObject*, FXSelector, void*) {
    GNEEdge* edge = getEdgeAtPopupPosition();
    if (edge != nullptr) {
        if (edge->isAttributeCarrierSelected()) {
            myUndoList->begin(GUIIcon::EDGE, "smooth elevation of selected " + toString(SUMO_TAG_EDGE) + "s");
            const auto selectedEdges = myNet->getAttributeCarriers()->getSelectedEdges();
            for (const auto& selectedEdge : selectedEdges) {
                selectedEdge->smoothElevation(myUndoList);
            }
            myUndoList->end();
        } else {
            myUndoList->begin(GUIIcon::EDGE, "smooth edge elevation");
            edge->smoothElevation(myUndoList);
            myUndoList->end();
        }
    }
    return 1;
}


long
GNEViewNet::onCmdResetLength(FXObject*, FXSelector, void*) {
    GNEEdge* edge = getEdgeAtPopupPosition();
    if (edge != nullptr) {
        if (edge->isAttributeCarrierSelected()) {
            myUndoList->begin(GUIIcon::EDGE, "reset edge lengths");
            const auto selectedEdges = myNet->getAttributeCarriers()->getSelectedEdges();
            for (const auto& selectedEdge : selectedEdges) {
                selectedEdge->setAttribute(SUMO_ATTR_LENGTH, "-1", myUndoList);
            }
            myUndoList->end();
        } else {
            edge->setAttribute(SUMO_ATTR_LENGTH, "-1", myUndoList);
        }
    }
    return 1;
}


long
GNEViewNet::onCmdSimplifyShape(FXObject*, FXSelector, void*) {
    // get polygon under mouse
    GNEPoly* polygonUnderMouse = getPolygonAtPopupPosition();
    // check polygon
    if (polygonUnderMouse) {
        // check if shape is selected
        if (polygonUnderMouse->isAttributeCarrierSelected()) {
            // begin undo-list
            myNet->getViewNet()->getUndoList()->begin(GUIIcon::POLY, "simplify shapes");
            // get shapes
            const auto selectedShapes = myNet->getAttributeCarriers()->getSelectedShapes();
            // iterate over shapes
            for (const auto& selectedShape : selectedShapes) {
                // check if shape is a poly
                if (selectedShape->getTagProperty().getTag() == SUMO_TAG_POLY) {
                    // simplify shape
                    dynamic_cast<GNEPoly*>(selectedShape)->simplifyShape();
                }
            }
            // end undo-list
            myNet->getViewNet()->getUndoList()->end();
        } else {
            polygonUnderMouse->simplifyShape();
        }
    }
    updateViewNet();
    return 1;
}


long
GNEViewNet::onCmdDeleteGeometryPoint(FXObject*, FXSelector, void*) {
    GNEPoly* polygonUnderMouse = getPolygonAtPopupPosition();
    if (polygonUnderMouse) {
        polygonUnderMouse->deleteGeometryPoint(getPopupPosition());
    }
    updateViewNet();
    return 1;
}


long
GNEViewNet::onCmdClosePolygon(FXObject*, FXSelector, void*) {
    // get polygon under mouse
    GNEPoly* polygonUnderMouse = getPolygonAtPopupPosition();
    // check polygon
    if (polygonUnderMouse) {
        // check if shape is selected
        if (polygonUnderMouse->isAttributeCarrierSelected()) {
            // begin undo-list
            myNet->getViewNet()->getUndoList()->begin(GUIIcon::POLY, "close polygon shapes");
            // get selectedshapes
            const auto selectedShapes = myNet->getAttributeCarriers()->getSelectedShapes();
            // iterate over shapes
            for (const auto& selectedShape : selectedShapes) {
                // check if shape is a poly
                if (selectedShape->getTagProperty().getTag() == SUMO_TAG_POLY) {
                    // close polygon
                    dynamic_cast<GNEPoly*>(selectedShape)->closePolygon();
                }
            }
            // end undo-list
            myNet->getViewNet()->getUndoList()->end();
        } else {
            polygonUnderMouse->simplifyShape();
        }
    }
    updateViewNet();
    return 1;
}


long
GNEViewNet::onCmdOpenPolygon(FXObject*, FXSelector, void*) {
    // get polygon under mouse
    GNEPoly* polygonUnderMouse = getPolygonAtPopupPosition();
    // check polygon
    if (polygonUnderMouse) {
        // check if shape is selected
        if (polygonUnderMouse->isAttributeCarrierSelected()) {
            // begin undo-list
            myNet->getViewNet()->getUndoList()->begin(GUIIcon::POLY, "open polygon shapes");
            // get shapes
            const auto selectedShapes = myNet->getAttributeCarriers()->getSelectedShapes();
            // iterate over shapes
            for (const auto& selectedShape : selectedShapes) {
                // check if shape is a poly
                if (selectedShape->getTagProperty().getTag() == SUMO_TAG_POLY) {
                    // open polygon
                    dynamic_cast<GNEPoly*>(selectedShape)->openPolygon();
                }
            }
            // end undo-list
            myNet->getViewNet()->getUndoList()->end();
        } else {
            polygonUnderMouse->openPolygon();
        }
    }
    updateViewNet();
    return 1;
}


long
GNEViewNet::onCmdSelectPolygonElements(FXObject*, FXSelector, void*) {
    // get polygon under mouse
    GNEPoly* polygonUnderMouse = getPolygonAtPopupPosition();
    // check polygon
    if (polygonUnderMouse) {
        // get ACs in boundary
        const auto ACs = getAttributeCarriersInBoundary(polygonUnderMouse->getShape().getBoxBoundary(), false);
        // declare filtered ACs
        std::vector<GNEAttributeCarrier*> filteredACs;
        // iterate over obtained GUIGlIDs
        for (const auto& AC : ACs) {
            if (AC.second->getTagProperty().getTag() == SUMO_TAG_EDGE) {
                if (myNetworkViewOptions.selectEdges() && myNet->getAttributeCarriers()->isNetworkElementAroundShape(AC.second, polygonUnderMouse->getShape())) {
                    filteredACs.push_back(AC.second);
                }
            } else if (AC.second->getTagProperty().getTag() == SUMO_TAG_LANE) {
                if (!myNetworkViewOptions.selectEdges() && myNet->getAttributeCarriers()->isNetworkElementAroundShape(AC.second, polygonUnderMouse->getShape())) {
                    filteredACs.push_back(AC.second);
                }
            } else if ((AC.second != polygonUnderMouse) && myNet->getAttributeCarriers()->isNetworkElementAroundShape(AC.second, polygonUnderMouse->getShape())) {
                filteredACs.push_back(AC.second);
            }
        }
        // continue if there are ACs
        if (filteredACs.size() > 0) {
            // begin undo-list
            myNet->getViewNet()->getUndoList()->begin(GUIIcon::MODESELECT, "select within polygon boundary");
            // iterate over shapes
            for (const auto& AC : filteredACs) {
                AC->setAttribute(GNE_ATTR_SELECTED, "true", myUndoList);
            }
            // end undo-list
            myNet->getViewNet()->getUndoList()->end();
        }
    }
    updateViewNet();
    return 1;
}


long
GNEViewNet::onCmdSetFirstGeometryPoint(FXObject*, FXSelector, void*) {
    GNEPoly* polygonUnderMouse = getPolygonAtPopupPosition();
    if (polygonUnderMouse) {
        polygonUnderMouse->changeFirstGeometryPoint(polygonUnderMouse->getVertexIndex(getPopupPosition(), false));
        updateViewNet();
    }

    return 1;
}


long
GNEViewNet::onCmdTransformPOI(FXObject*, FXSelector, void*) {
    // declare additional handler
    GNEAdditionalHandler additionalHanlder(myNet, true);
    // obtain POI at popup position
    GNEPOI* POI = getPOIAtPopupPosition();
    if (POI) {
        // check what type of POI will be transformed
        if (POI->getTagProperty().getTag() == SUMO_TAG_POI) {
            // obtain lanes around POI boundary
            std::vector<GUIGlID> GLIDs = getObjectsInBoundary(POI->getCenteringBoundary(), false);
            std::vector<GNELane*> lanes;
            for (const auto& GLID : GLIDs) {
                GNELane* lane = dynamic_cast<GNELane*>(GUIGlObjectStorage::gIDStorage.getObjectBlocking(GLID));
                if (lane) {
                    lanes.push_back(lane);
                }
            }
            if (lanes.empty()) {
                WRITE_WARNING("No lanes around " + toString(SUMO_TAG_POI) + " to attach it");
            } else {
                // obtain nearest lane to POI
                GNELane* nearestLane = lanes.front();
                double minorPosOverLane = nearestLane->getLaneShape().nearest_offset_to_point2D(POI->getPositionInView());
                double minorLateralOffset = nearestLane->getLaneShape().positionAtOffset(minorPosOverLane).distanceTo(POI->getPositionInView());
                for (const auto& lane : lanes) {
                    double posOverLane = lane->getLaneShape().nearest_offset_to_point2D(POI->getPositionInView());
                    double lateralOffset = lane->getLaneShape().positionAtOffset(posOverLane).distanceTo(POI->getPositionInView());
                    if (lateralOffset < minorLateralOffset) {
                        minorPosOverLane = posOverLane;
                        minorLateralOffset = lateralOffset;
                        nearestLane = lane;
                    }
                }
                // get sumo base object of POI (And all common attributes)
                CommonXMLStructure::SumoBaseObject* POIBaseObject = POI->getSumoBaseObject();
                // add specific attributes
                POIBaseObject->addStringAttribute(SUMO_ATTR_LANE, nearestLane->getID());
                POIBaseObject->addDoubleAttribute(SUMO_ATTR_POSITION, minorPosOverLane);
                POIBaseObject->addBoolAttribute(SUMO_ATTR_FRIENDLY_POS, POI->getFriendlyPos());
                POIBaseObject->addDoubleAttribute(SUMO_ATTR_POSITION_LAT, 0);
                // remove POI
                myUndoList->begin(GUIIcon::POI, "attach POI into " + toString(SUMO_TAG_LANE));
                myNet->deleteShape(POI, myUndoList);
                // add new POI use route handler
                additionalHanlder.parseSumoBaseObject(POIBaseObject);
                myUndoList->end();
            }
        } else {
            // get sumo base object of POI (And all common attributes)
            CommonXMLStructure::SumoBaseObject* POIBaseObject = POI->getSumoBaseObject();
            // add specific attributes
            POIBaseObject->addDoubleAttribute(SUMO_ATTR_X, POI->x());
            POIBaseObject->addDoubleAttribute(SUMO_ATTR_Y, POI->y());
            // remove POI
            myUndoList->begin(GUIIcon::POI, "release POI from " + toString(SUMO_TAG_LANE));
            myNet->deleteShape(POI, myUndoList);
            // add new POI use route handler
            additionalHanlder.parseSumoBaseObject(POIBaseObject);
            myUndoList->end();
        }
        // update view after transform
        updateViewNet();
    }
    return 1;
}


long
GNEViewNet::onCmdSetCustomGeometryPoint(FXObject*, FXSelector, void*) {
    // get element at popup position
    GNELane* lane = getLaneAtPopupPosition();
    GNEPoly* poly = getPolygonAtPopupPosition();
    GNETAZ* TAZ = getTAZAtPopupPosition();
    // check element
    if (lane != nullptr) {
        // make a copy of edge geometry
        PositionVector edgeGeometry = lane->getParentEdge()->getNBEdge()->getGeometry();
        // get index position
        const int index = edgeGeometry.indexOfClosest(getPositionInformation(), true);
        // get new position
        Position newPosition = edgeGeometry[index];
        // edit using GNEGeometryPointDialog
        GNEGeometryPointDialog(this, &newPosition);
        // now check position
        if (newPosition != edgeGeometry[index]) {
            // update new position
            edgeGeometry[index] = newPosition;
            // begin undo list
            myUndoList->begin(GUIIcon::EDGE, "change edge Geometry Point position");
            // continue depending of index
            if (index == 0) {
                // change shape start
                myUndoList->changeAttribute(new GNEChange_Attribute(lane->getParentEdge(), GNE_ATTR_SHAPE_START, toString(edgeGeometry.front())));
            } else if (index == ((int)edgeGeometry.size() - 1)) {
                // change shape end
                myUndoList->changeAttribute(new GNEChange_Attribute(lane->getParentEdge(), GNE_ATTR_SHAPE_END, toString(edgeGeometry.back())));
            } else {
                // remove front and back geometry points
                edgeGeometry.pop_front();
                edgeGeometry.pop_back();
                // change shape
                myUndoList->changeAttribute(new GNEChange_Attribute(lane->getParentEdge(), SUMO_ATTR_SHAPE, toString(edgeGeometry)));
            }
            // end undo list
            myUndoList->end();
        }
    } else if (poly != nullptr) {
        // make a copy of polygon geometry
        PositionVector polygonGeometry = poly->getShape();
        // get index position
        const int index = polygonGeometry.indexOfClosest(getPositionInformation(), true);
        // get new position
        Position newPosition = polygonGeometry[index];
        // edit using GNEGeometryPointDialog
        GNEGeometryPointDialog(this, &newPosition);
        // now check position
        if (newPosition != polygonGeometry[index]) {
            // update new position
            polygonGeometry[index] = newPosition;
            // begin undo list
            myUndoList->begin(GUIIcon::POLY, "change polygon Geometry Point position");
            // change shape
            myUndoList->changeAttribute(new GNEChange_Attribute(poly, SUMO_ATTR_SHAPE, toString(polygonGeometry)));
            // end undo list
            myUndoList->end();
        }
    } else if (TAZ != nullptr) {
        // make a copy of TAZ geometry
        PositionVector TAZGeometry = TAZ->getTAZElementShape();
        // get index position
        const int index = TAZGeometry.indexOfClosest(getPositionInformation(), true);
        // get new position
        Position newPosition = TAZGeometry[index];
        // edit using GNEGeometryPointDialog
        GNEGeometryPointDialog(this, &newPosition);
        // now check position
        if (newPosition != TAZGeometry[index]) {
            // update new position
            TAZGeometry[index] = newPosition;
            // begin undo list
            myUndoList->begin(GUIIcon::TAZ, "change TAZ Geometry Point position");
            // change shape
            myUndoList->changeAttribute(new GNEChange_Attribute(TAZ, SUMO_ATTR_SHAPE, toString(TAZGeometry)));
            // end undo list
            myUndoList->end();
        }
    }
    return 1;
}


long
GNEViewNet::onCmdResetEndPoints(FXObject*, FXSelector, void*) {
    // get lane at popup position
    GNELane* laneAtPopupPosition = getLaneAtPopupPosition();
    // check element
    if (laneAtPopupPosition != nullptr) {
        // get parent edge
        GNEEdge* edge = laneAtPopupPosition->getParentEdge();
        // check if edge is selected
        if (edge->isAttributeCarrierSelected()) {
            // get selected edges
            const auto selectedEdges = myNet->getAttributeCarriers()->getSelectedEdges();
            // begin undo list
            myUndoList->begin(GUIIcon::EDGE, "reset end points of selected edges");
            // iterate over edges
            for (const auto& selectedEdge : selectedEdges) {
                // reset both end points
                selectedEdge->setAttribute(GNE_ATTR_SHAPE_START, "", myUndoList);
                selectedEdge->setAttribute(GNE_ATTR_SHAPE_END, "", myUndoList);
            }
            // end undo list
            myUndoList->end();
        } else {
            // begin undo list
            myUndoList->begin(GUIIcon::EDGE, "reset end points of " + edge->getID());
            // reset both end points
            edge->setAttribute(GNE_ATTR_SHAPE_START, "", myUndoList);
            edge->setAttribute(GNE_ATTR_SHAPE_END, "", myUndoList);
            // end undo list
            myUndoList->end();
        }
    }
    return 1;
}


long
GNEViewNet::onCmdDuplicateLane(FXObject*, FXSelector, void*) {
    GNELane* laneAtPopupPosition = getLaneAtPopupPosition();
    if (laneAtPopupPosition != nullptr) {
        // when duplicating an unselected lane, keep all connections as they
        // are, otherwise recompute them
        if (laneAtPopupPosition->isAttributeCarrierSelected()) {
            myUndoList->begin(GUIIcon::LANE, "duplicate selected " + toString(SUMO_TAG_LANE) + "s");
            const auto selectedLanes = myNet->getAttributeCarriers()->getSelectedLanes();
            for (const auto& lane : selectedLanes) {
                myNet->duplicateLane(lane, myUndoList, true);
            }
            myUndoList->end();
        } else {
            myUndoList->begin(GUIIcon::LANE, "duplicate " + toString(SUMO_TAG_LANE));
            myNet->duplicateLane(laneAtPopupPosition, myUndoList, false);
            myUndoList->end();
        }
    }
    return 1;
}


long
GNEViewNet::onCmdEditLaneShape(FXObject*, FXSelector, void*) {
    // Obtain lane under mouse
    GNELane* lane = getLaneAtPopupPosition();
    if (lane) {
        myEditNetworkElementShapes.startEditCustomShape(lane);
    }
    // destroy pop-up and update view Net
    destroyPopup();
    setFocus();
    return 1;
}


long
GNEViewNet::onCmdResetLaneCustomShape(FXObject*, FXSelector, void*) {
    GNELane* laneAtPopupPosition = getLaneAtPopupPosition();
    if (laneAtPopupPosition != nullptr) {
        // when duplicating an unselected lane, keep all connections as they
        // are, otherwise recompute them
        if (laneAtPopupPosition->isAttributeCarrierSelected()) {
            myUndoList->begin(GUIIcon::LANE, "reset custom lane shapes");
            const auto selectedLanes = myNet->getAttributeCarriers()->getSelectedLanes();
            for (const auto& lane : selectedLanes) {
                lane->setAttribute(SUMO_ATTR_CUSTOMSHAPE, "", myUndoList);
            }
            myUndoList->end();
        } else {
            myUndoList->begin(GUIIcon::LANE, "reset custom lane shape");
            laneAtPopupPosition->setAttribute(SUMO_ATTR_CUSTOMSHAPE, "", myUndoList);
            myUndoList->end();
        }
    }
    return 1;
}


long
GNEViewNet::onCmdResetOppositeLane(FXObject*, FXSelector, void*) {
    GNELane* laneAtPopupPosition = getLaneAtPopupPosition();
    if (laneAtPopupPosition != nullptr) {
        // when duplicating an unselected lane, keep all connections as they
        // are, otherwise recompute them
        if (laneAtPopupPosition->isAttributeCarrierSelected()) {
            myUndoList->begin(GUIIcon::LANE, "reset opposite lanes");
            const auto selectedLanes = myNet->getAttributeCarriers()->getSelectedLanes();
            for (const auto& lane : selectedLanes) {
                lane->setAttribute(GNE_ATTR_OPPOSITE, "", myUndoList);
            }
            myUndoList->end();
        } else {
            myUndoList->begin(GUIIcon::LANE, "reset opposite lane");
            laneAtPopupPosition->setAttribute(GNE_ATTR_OPPOSITE, "", myUndoList);
            myUndoList->end();
        }
    }
    return 1;
}


long
GNEViewNet::onCmdLaneOperation(FXObject*, FXSelector sel, void*) {
    // check lane operation
    switch (FXSELID(sel)) {
        case MID_GNE_LANE_TRANSFORM_SIDEWALK:
            return restrictLane(SVC_PEDESTRIAN);
        case MID_GNE_LANE_TRANSFORM_BIKE:
            return restrictLane(SVC_BICYCLE);
        case MID_GNE_LANE_TRANSFORM_BUS:
            return restrictLane(SVC_BUS);
        case MID_GNE_LANE_TRANSFORM_GREENVERGE:
            return restrictLane(SVC_IGNORING);
        case MID_GNE_LANE_ADD_SIDEWALK:
            return addRestrictedLane(SVC_PEDESTRIAN, false);
        case MID_GNE_LANE_ADD_BIKE:
            return addRestrictedLane(SVC_BICYCLE, false);
        case MID_GNE_LANE_ADD_BUS:
            return addRestrictedLane(SVC_BUS, false);
        case MID_GNE_LANE_ADD_GREENVERGE_FRONT:
            return addRestrictedLane(SVC_IGNORING, true);
        case MID_GNE_LANE_ADD_GREENVERGE_BACK:
            return addRestrictedLane(SVC_IGNORING, false);
        case MID_GNE_LANE_REMOVE_SIDEWALK:
            return removeRestrictedLane(SVC_PEDESTRIAN);
        case MID_GNE_LANE_REMOVE_BIKE:
            return removeRestrictedLane(SVC_BICYCLE);
        case MID_GNE_LANE_REMOVE_BUS:
            return removeRestrictedLane(SVC_BUS);
        case MID_GNE_LANE_REMOVE_GREENVERGE:
            return removeRestrictedLane(SVC_IGNORING);
        default:
            return 0;
    }
}


long
GNEViewNet::onCmdLaneReachability(FXObject* menu, FXSelector, void*) {
    GNELane* laneAtPopupPosition = getLaneAtPopupPosition();
    if (laneAtPopupPosition != nullptr) {
        // obtain vClass
        const SUMOVehicleClass vClass = SumoVehicleClassStrings.get(dynamic_cast<FXMenuCommand*>(menu)->getText().text());
        // calculate reachability
        myNet->getPathManager()->getPathCalculator()->calculateReachability(vClass, laneAtPopupPosition->getParentEdge());
        // select all lanes with reachablility greather than 0
        myUndoList->begin(GUIIcon::LANE, "select lane reachability");
        for (const auto& edge : myNet->getAttributeCarriers()->getEdges()) {
            for (const auto& lane : edge.second->getLanes()) {
                if (lane->getReachability() >= 0) {
                    lane->setAttribute(GNE_ATTR_SELECTED, "true", myUndoList);
                }
            }
        }
        myUndoList->end();
    }
    // update viewNet
    updateViewNet();
    return 1;
}


long
GNEViewNet::onCmdOpenAdditionalDialog(FXObject*, FXSelector, void*) {
    // retrieve additional under cursor
    GNEAdditional* addtional = getAdditionalAtPopupPosition();
    // check if additional can open dialog
    if (addtional && addtional->getTagProperty().hasDialog()) {
        addtional->openAdditionalDialog();
    }
    return 1;
}


bool
GNEViewNet::restrictLane(SUMOVehicleClass vclass) {
    GNELane* laneAtPopupPosition = getLaneAtPopupPosition();
    if (laneAtPopupPosition != nullptr) {
        // Get selected lanes
        const auto selectedLanes = myNet->getAttributeCarriers()->getSelectedLanes();
        // Declare map of edges and lanes
        std::map<GNEEdge*, GNELane*> mapOfEdgesAndLanes;
        // Iterate over selected lanes
        for (const auto& lane : selectedLanes) {
            mapOfEdgesAndLanes[myNet->getAttributeCarriers()->retrieveEdge(lane->getParentEdge()->getID())] = lane;
        }
        // Throw warning dialog if there hare multiple lanes selected in the same edge
        if (mapOfEdgesAndLanes.size() != selectedLanes.size()) {
            FXMessageBox::information(getApp(), MBOX_OK,
                                      "Multiple lane in the same edge selected", "%s",
                                      ("There are selected lanes that belong to the same edge.\n Only one lane per edge will be restricted for " + toString(vclass) + ".").c_str());
        }
        // If we handeln a set of lanes
        if (mapOfEdgesAndLanes.size() > 0) {
            // declare counter for number of Sidewalks
            int counter = 0;
            // iterate over selected lanes
            for (const auto& edgeLane : mapOfEdgesAndLanes) {
                if (edgeLane.first->hasRestrictedLane(vclass)) {
                    counter++;
                }
            }
            // if all edges parent own a Sidewalk, stop function
            if (counter == (int)mapOfEdgesAndLanes.size()) {
                FXMessageBox::information(getApp(), MBOX_OK,
                                          ("Set vclass for " + toString(vclass) + " to selected lanes").c_str(), "%s",
                                          ("All lanes own already another lane in the same edge with a restriction for " + toString(vclass)).c_str());
                return 0;
            } else {
                WRITE_DEBUG("Opening FXMessageBox 'restrict lanes'");
                // Ask confirmation to user
                FXuint answer = FXMessageBox::question(getApp(), MBOX_YES_NO,
                                                       ("Set vclass for " + toString(vclass) + " to selected lanes").c_str(), "%s",
                                                       (toString(mapOfEdgesAndLanes.size() - counter) + " lanes will be restricted for " + toString(vclass) + ". continue?").c_str());
                if (answer != 1) { //1:yes, 2:no, 4:esc
                    // write warning if netedit is running in testing mode
                    if (answer == 2) {
                        WRITE_DEBUG("Closed FXMessageBox 'restrict lanes' with 'No'");
                    } else if (answer == 4) {
                        WRITE_DEBUG("Closed FXMessageBox 'restrict lanes' with 'ESC'");
                    }
                    return 0;
                } else {
                    // write warning if netedit is running in testing mode
                    WRITE_DEBUG("Closed FXMessageBox 'restrict lanes' with 'Yes'");
                }
            }
            // begin undo operation
            myUndoList->begin(GUIIcon::LANE, "restrict lanes to " + toString(vclass));
            // iterate over selected lanes
            for (const auto& edgeLane : mapOfEdgesAndLanes) {
                // Transform lane to Sidewalk
                myNet->restrictLane(vclass, edgeLane.second, myUndoList);
            }
            // end undo operation
            myUndoList->end();
        } else {
            // If only have a single lane, start undo/redo operation
            myUndoList->begin(GUIIcon::LANE, "restrict lane to " + toString(vclass));
            // Transform lane to Sidewalk
            myNet->restrictLane(vclass, laneAtPopupPosition, myUndoList);
            // end undo operation
            myUndoList->end();
        }
    }
    return 1;
}


bool
GNEViewNet::addRestrictedLane(SUMOVehicleClass vclass, const bool insertAtFront) {
    GNELane* laneAtPopupPosition = getLaneAtPopupPosition();
    if (laneAtPopupPosition != nullptr) {
        // Get selected edges
        const auto selectedEdges = myNet->getAttributeCarriers()->getSelectedEdges();
        // get selected lanes
        const auto selectedLanes = myNet->getAttributeCarriers()->getSelectedLanes();
        // Declare set of edges
        std::set<GNEEdge*> setOfEdges;
        // Fill set of edges with vector of edges
        for (const auto& edge : selectedEdges) {
            setOfEdges.insert(edge);
        }
        // iterate over selected lanes
        for (const auto& lane : selectedLanes) {
            // Insert pointer to edge into set of edges (To avoid duplicates)
            setOfEdges.insert(myNet->getAttributeCarriers()->retrieveEdge(lane->getParentEdge()->getID()));
        }
        // If we handeln a set of edges
        if (setOfEdges.size() > 0) {
            // declare counter for number of restrictions
            int counter = 0;
            // iterate over set of edges
            for (const auto& edge : setOfEdges) {
                // update counter if edge has already a restricted lane of type "vclass"
                if (edge->hasRestrictedLane(vclass)) {
                    counter++;
                }
            }
            // if all lanes own a Sidewalk, stop function
            if (counter == (int)setOfEdges.size()) {
                FXMessageBox::information(getApp(), MBOX_OK,
                                          ("Add vclass for" + toString(vclass) + " to selected lanes").c_str(), "%s",
                                          ("All lanes own already another lane in the same edge with a restriction for " + toString(vclass)).c_str());
                return 0;
            } else {
                WRITE_DEBUG("Opening FXMessageBox 'restrict lanes'");
                // Ask confirmation to user
                FXuint answer = FXMessageBox::question(getApp(), MBOX_YES_NO,
                                                       ("Add vclass for " + toString(vclass) + " to selected lanes").c_str(), "%s",
                                                       (toString(setOfEdges.size() - counter) + " restrictions for " + toString(vclass) + " will be added. continue?").c_str());
                if (answer != 1) { //1:yes, 2:no, 4:esc
                    // write warning if netedit is running in testing mode
                    if (answer == 2) {
                        WRITE_DEBUG("Closed FXMessageBox 'restrict lanes' with 'No'");
                    } else if (answer == 4) {
                        WRITE_DEBUG("Closed FXMessageBox 'restrict lanes' with 'ESC'");
                    }
                    return 0;
                } else {
                    // write warning if netedit is running in testing mode
                    WRITE_DEBUG("Closed FXMessageBox 'restrict lanes' with 'Yes'");
                }
            }
            // begin undo operation
            myUndoList->begin(GUIIcon::LANE, "Add restrictions for " + toString(vclass));
            // iterate over set of edges
            for (const auto& edge : setOfEdges) {
                // add restricted lane (guess target)
                myNet->addRestrictedLane(vclass, edge, -1, myUndoList);
            }
            // end undo operation
            myUndoList->end();
        } else {
            // If only have a single lane, start undo/redo operation
            myUndoList->begin(GUIIcon::LANE, "Add vclass for " + toString(vclass));
            // Add restricted lane
            if (vclass == SVC_PEDESTRIAN) {
                // always add pedestrian lanes on the right
                myNet->addRestrictedLane(vclass, laneAtPopupPosition->getParentEdge(), 0, myUndoList);
            } else if (vclass == SVC_IGNORING) {
                if (insertAtFront) {
                    myNet->addGreenVergeLane(laneAtPopupPosition->getParentEdge(), laneAtPopupPosition->getIndex() + 1, myUndoList);
                } else {
                    myNet->addGreenVergeLane(laneAtPopupPosition->getParentEdge(), laneAtPopupPosition->getIndex(), myUndoList);
                }
            } else if (laneAtPopupPosition->getParentEdge()->getLanes().size() == 1) {
                // guess insertion position if there is only 1 lane
                myNet->addRestrictedLane(vclass, laneAtPopupPosition->getParentEdge(), -1, myUndoList);
            } else {
                myNet->addRestrictedLane(vclass, laneAtPopupPosition->getParentEdge(), laneAtPopupPosition->getIndex(), myUndoList);
            }
            // end undo/redo operation
            myUndoList->end();
        }
    }
    return 1;
}


bool
GNEViewNet::removeRestrictedLane(SUMOVehicleClass vclass) {
    GNELane* laneAtPopupPosition = getLaneAtPopupPosition();
    if (laneAtPopupPosition != nullptr) {
        // Get selected edges
        const auto selectedEdges = myNet->getAttributeCarriers()->getSelectedEdges();
        // get selected lanes
        const auto selectedLanes = myNet->getAttributeCarriers()->getSelectedLanes();
        // Declare set of edges
        std::set<GNEEdge*> setOfEdges;
        // Fill set of edges with vector of edges
        for (const auto& edge : selectedEdges) {
            setOfEdges.insert(edge);
        }
        // iterate over selected lanes
        for (const auto& lane : selectedLanes) {
            // Insert pointer to edge into set of edges (To avoid duplicates)
            setOfEdges.insert(myNet->getAttributeCarriers()->retrieveEdge(lane->getParentEdge()->getID()));
        }
        // If we handeln a set of edges
        if (setOfEdges.size() > 0) {
            // declare counter for number of restrictions
            int counter = 0;
            // iterate over set of edges
            for (const auto& edge : setOfEdges) {
                // update counter if edge has already a restricted lane of type "vclass"
                if (edge->hasRestrictedLane(vclass)) {
                    counter++;
                }
            }
            // if all lanes don't own a Sidewalk, stop function
            if (counter == 0) {
                FXMessageBox::information(getApp(), MBOX_OK,
                                          ("Remove vclass for " + toString(vclass) + " to selected lanes").c_str(), "%s",
                                          ("Selected lanes and edges haven't a restriction for " + toString(vclass)).c_str());
                return 0;
            } else {
                WRITE_DEBUG("Opening FXMessageBox 'restrict lanes'");
                // Ask confirmation to user
                FXuint answer = FXMessageBox::question(getApp(), MBOX_YES_NO,
                                                       ("Remove vclass for " + toString(vclass) + " to selected lanes").c_str(), "%s",
                                                       (toString(counter) + " restrictions for " + toString(vclass) + " will be removed. continue?").c_str());
                if (answer != 1) { //1:yes, 2:no, 4:esc
                    // write warning if netedit is running in testing mode
                    if (answer == 2) {
                        WRITE_DEBUG("Closed FXMessageBox 'restrict lanes' with 'No'");
                    } else if (answer == 4) {
                        WRITE_DEBUG("Closed FXMessageBox 'restrict lanes' with 'ESC'");
                    }
                    return 0;
                } else {
                    // write warning if netedit is running in testing mode
                    WRITE_DEBUG("Closed FXMessageBox 'restrict lanes' with 'Yes'");
                }
            }
            // begin undo operation
            myUndoList->begin(GUIIcon::LANE, "Remove restrictions for " + toString(vclass));
            // iterate over set of edges
            for (const auto& edge : setOfEdges) {
                // add Sidewalk
                myNet->removeRestrictedLane(vclass, edge, myUndoList);
            }
            // end undo operation
            myUndoList->end();
        } else {
            // If only have a single lane, start undo/redo operation
            myUndoList->begin(GUIIcon::LANE, "Remove vclass for " + toString(vclass));
            // Remove Sidewalk
            myNet->removeRestrictedLane(vclass, laneAtPopupPosition->getParentEdge(), myUndoList);
            // end undo/redo operation
            myUndoList->end();
        }
    }
    return 1;
}


void
GNEViewNet::processClick(void* eventData) {
    FXEvent* evt = (FXEvent*)eventData;
    // process click
    destroyPopup();
    setFocus();
    myChanger->onLeftBtnPress(eventData);
    grab();
    // Check there are double click
    if (evt->click_count == 2) {
        handle(this, FXSEL(SEL_DOUBLECLICKED, 0), eventData);
    }
}


void
GNEViewNet::updateCursor() {
    // declare flags
    bool cursorMoveView = false;
    bool cursorInspect = false;
    bool cursorSelect = false;
    bool cursorMoveElement = false;
    bool cursorDelete = false;
    // continue depending of supermode
    if (myEditModes.isCurrentSupermodeNetwork()) {
        // move view
        if ((myEditModes.networkEditMode == NetworkEditMode::NETWORK_SELECT) ||
                (myEditModes.networkEditMode == NetworkEditMode::NETWORK_CREATE_EDGE) ||
                (myEditModes.networkEditMode == NetworkEditMode::NETWORK_ADDITIONAL) ||
                (myEditModes.networkEditMode == NetworkEditMode::NETWORK_POLYGON) ||
                (myEditModes.networkEditMode == NetworkEditMode::NETWORK_TAZ)) {
            cursorMoveView = true;
        }
        // specific mode
        if (myEditModes.networkEditMode == NetworkEditMode::NETWORK_INSPECT) {
            cursorInspect = true;
        } else if (myEditModes.networkEditMode == NetworkEditMode::NETWORK_SELECT) {
            cursorSelect = true;
        } else if (myEditModes.networkEditMode == NetworkEditMode::NETWORK_MOVE) {
            cursorMoveElement = true;
        } else if (myEditModes.networkEditMode == NetworkEditMode::NETWORK_DELETE) {
            cursorDelete = true;
        }
    } else if (myEditModes.isCurrentSupermodeDemand()) {
        // move view
        if ((myEditModes.demandEditMode == DemandEditMode::DEMAND_SELECT) ||
                (myEditModes.demandEditMode == DemandEditMode::DEMAND_VEHICLE) ||
                (myEditModes.demandEditMode == DemandEditMode::DEMAND_STOP)) {
            cursorMoveView = true;
        }
        // specific mode
        if (myEditModes.demandEditMode == DemandEditMode::DEMAND_INSPECT) {
            cursorInspect = true;
        } else if (myEditModes.demandEditMode == DemandEditMode::DEMAND_SELECT) {
            cursorSelect = true;
        } else if (myEditModes.demandEditMode == DemandEditMode::DEMAND_MOVE) {
            cursorMoveElement = true;
        } else if (myEditModes.demandEditMode == DemandEditMode::DEMAND_DELETE) {
            cursorDelete = true;
        }
    } else if (myEditModes.isCurrentSupermodeData()) {
        // move view
        if (myEditModes.dataEditMode == DataEditMode::DATA_SELECT) {
            cursorMoveView = true;
        }
        // specific mode
        if (myEditModes.dataEditMode == DataEditMode::DATA_INSPECT) {
            cursorInspect = true;
        } else if (myEditModes.dataEditMode == DataEditMode::DATA_SELECT) {
            cursorSelect = true;
        } else if (myEditModes.dataEditMode == DataEditMode::DATA_DELETE) {
            cursorDelete = true;
        }
    }
    // set cursor
    if (myMouseButtonKeyPressed.controlKeyPressed() && cursorMoveView) {
        // move view cursor if control key is pressed
        setDefaultCursor(GUICursorSubSys::getCursor(GUICursor::MOVEVIEW));
        setDragCursor(GUICursorSubSys::getCursor(GUICursor::MOVEVIEW));
    } else if (cursorInspect) {
        // special case for inspect lanes
        if (myNetworkViewOptions.selectEdges() && myMouseButtonKeyPressed.shiftKeyPressed() &&
                myEditModes.isCurrentSupermodeNetwork() && (myEditModes.networkEditMode == NetworkEditMode::NETWORK_INSPECT)) {
            // inspect lane cursor
            setDefaultCursor(GUICursorSubSys::getCursor(GUICursor::INSPECT_LANE));
            setDragCursor(GUICursorSubSys::getCursor(GUICursor::INSPECT_LANE));
        } else {
            // inspect cursor
            setDefaultCursor(GUICursorSubSys::getCursor(GUICursor::INSPECT));
            setDragCursor(GUICursorSubSys::getCursor(GUICursor::INSPECT));
        }
    } else if (cursorSelect) {
        // special case for select lanes
        if (myNetworkViewOptions.selectEdges() && myMouseButtonKeyPressed.shiftKeyPressed() &&
                myEditModes.isCurrentSupermodeNetwork() && (myEditModes.networkEditMode == NetworkEditMode::NETWORK_SELECT)) {
            // select lane cursor
            setDefaultCursor(GUICursorSubSys::getCursor(GUICursor::SELECT_LANE));
            setDragCursor(GUICursorSubSys::getCursor(GUICursor::SELECT_LANE));
        } else {
            // select cursor
            setDefaultCursor(GUICursorSubSys::getCursor(GUICursor::SELECT));
            setDragCursor(GUICursorSubSys::getCursor(GUICursor::SELECT));
        }
    } else if (cursorMoveElement) {
        // move cursor
        setDefaultCursor(GUICursorSubSys::getCursor(GUICursor::MOVEELEMENT));
        setDragCursor(GUICursorSubSys::getCursor(GUICursor::MOVEELEMENT));
    } else if (cursorDelete) {
        // delete cursor
        setDefaultCursor(GUICursorSubSys::getCursor(GUICursor::DELETE_CURSOR));
        setDragCursor(GUICursorSubSys::getCursor(GUICursor::DELETE_CURSOR));
    } else {
        // default cursor
        setDefaultCursor(GUICursorSubSys::getCursor(GUICursor::DEFAULT));
        setDragCursor(GUICursorSubSys::getCursor(GUICursor::DEFAULT));
    }
}


long
GNEViewNet::onCmdEditJunctionShape(FXObject*, FXSelector, void*) {
    // Obtain junction under mouse
    GNEJunction* junction = getJunctionAtPopupPosition();
    if (junction) {
        // check if network has to be updated
        if (junction->getNBNode()->getShape().size() == 0) {
            // recompute the whole network
            myNet->computeAndUpdate(OptionsCont::getOptions(), false);
        }
        // start edit custom shape
        myEditNetworkElementShapes.startEditCustomShape(junction);
    }
    // destroy pop-up and set focus in view net
    destroyPopup();
    setFocus();
    return 1;
}


long
GNEViewNet::onCmdResetJunctionShape(FXObject*, FXSelector, void*) {
    // Obtain junction under mouse
    GNEJunction* junction = getJunctionAtPopupPosition();
    if (junction) {
        // are, otherwise recompute them
        if (junction->isAttributeCarrierSelected()) {
            myUndoList->begin(GUIIcon::JUNCTION, "reset custom junction shapes");
            const auto selectedJunctions = myNet->getAttributeCarriers()->getSelectedJunctions();
            for (const auto& selectedJunction : selectedJunctions) {
                selectedJunction->setAttribute(SUMO_ATTR_SHAPE, "", myUndoList);
            }
            myUndoList->end();
        } else {
            myUndoList->begin(GUIIcon::JUNCTION, "reset custom junction shape");
            junction->setAttribute(SUMO_ATTR_SHAPE, "", myUndoList);
            myUndoList->end();
        }
    }
    // destroy pop-up and set focus in view net
    destroyPopup();
    setFocus();
    return 1;
}


long
GNEViewNet::onCmdReplaceJunction(FXObject*, FXSelector, void*) {
    GNEJunction* junction = getJunctionAtPopupPosition();
    if (junction != nullptr) {
        myNet->replaceJunctionByGeometry(junction, myUndoList);
        updateViewNet();
    }
    // destroy pop-up and set focus in view net
    destroyPopup();
    setFocus();
    return 1;
}


long
GNEViewNet::onCmdSplitJunction(FXObject*, FXSelector, void*) {
    GNEJunction* junction = getJunctionAtPopupPosition();
    if (junction != nullptr) {
        myNet->splitJunction(junction, false, myUndoList);
        updateViewNet();
    }
    // destroy pop-up and set focus in view net
    destroyPopup();
    setFocus();
    return 1;
}


long
GNEViewNet::onCmdSplitJunctionReconnect(FXObject*, FXSelector, void*) {
    GNEJunction* junction = getJunctionAtPopupPosition();
    if (junction != nullptr) {
        myNet->splitJunction(junction, true, myUndoList);
        updateViewNet();
    }
    // destroy pop-up and set focus in view net
    destroyPopup();
    setFocus();
    return 1;
}

long
GNEViewNet::onCmdSelectRoundabout(FXObject*, FXSelector, void*) {
    GNEJunction* junction = getJunctionAtPopupPosition();
    if (junction != nullptr) {
        myNet->selectRoundabout(junction, myUndoList);
        updateViewNet();
    }
    // destroy pop-up and set focus in view net
    destroyPopup();
    setFocus();
    return 1;
}

long
GNEViewNet::onCmdConvertRoundabout(FXObject*, FXSelector, void*) {
    GNEJunction* junction = getJunctionAtPopupPosition();
    if (junction != nullptr) {
        myNet->createRoundabout(junction, myUndoList);
        updateViewNet();
    }
    // destroy pop-up and set focus in view net
    destroyPopup();
    setFocus();
    return 1;
}


long
GNEViewNet::onCmdClearConnections(FXObject*, FXSelector, void*) {
    GNEJunction* junction = getJunctionAtPopupPosition();
    if (junction != nullptr) {
        // make sure we do not inspect the connection will it is being deleted
        if ((myInspectedAttributeCarriers.size() > 0) && (myInspectedAttributeCarriers.front()->getTagProperty().getTag() == SUMO_TAG_CONNECTION)) {
            myViewParent->getInspectorFrame()->clearInspectedAC();
        }
        // make sure that connections isn't the front attribute
        if (myFrontAttributeCarrier != nullptr && (myFrontAttributeCarrier->getTagProperty().getTag() == SUMO_TAG_CONNECTION)) {
            myFrontAttributeCarrier = nullptr;
        }
        // check if we're handling a selection
        if (junction->isAttributeCarrierSelected()) {
            const auto selectedJunctions = myNet->getAttributeCarriers()->getSelectedJunctions();
            myUndoList->begin(GUIIcon::CONNECTION, "clear connections of selected junctions");
            for (const auto& selectedJunction : selectedJunctions) {
                myNet->clearJunctionConnections(selectedJunction, myUndoList);
            }
            myUndoList->end();
        } else {
            myNet->clearJunctionConnections(junction, myUndoList);
        }
        updateViewNet();
    }
    // destroy pop-up and set focus in view net
    destroyPopup();
    setFocus();
    return 1;
}


long
GNEViewNet::onCmdResetConnections(FXObject*, FXSelector, void*) {
    GNEJunction* junction = getJunctionAtPopupPosition();
    if (junction != nullptr) {
        // make sure we do not inspect the connection will it is being deleted
        if ((myInspectedAttributeCarriers.size() > 0) && myInspectedAttributeCarriers.front()->getTagProperty().getTag() == SUMO_TAG_CONNECTION) {
            myViewParent->getInspectorFrame()->clearInspectedAC();
        }
        // make sure that connections isn't the front attribute
        if (myFrontAttributeCarrier != nullptr && (myFrontAttributeCarrier->getTagProperty().getTag() == SUMO_TAG_CONNECTION)) {
            myFrontAttributeCarrier = nullptr;
        }
        // check if we're handling a selection
        if (junction->isAttributeCarrierSelected()) {
            const auto selectedJunctions = myNet->getAttributeCarriers()->getSelectedJunctions();
            myUndoList->begin(GUIIcon::CONNECTION, "reset connections of selected junctions");
            for (const auto& selectedJunction : selectedJunctions) {
                myNet->resetJunctionConnections(selectedJunction, myUndoList);
            }
            myUndoList->end();
        } else {
            myNet->resetJunctionConnections(junction, myUndoList);
        }
        updateViewNet();
    }
    // destroy pop-up and set focus in view net
    destroyPopup();
    setFocus();
    return 1;
}


long
GNEViewNet::onCmdEditConnectionShape(FXObject*, FXSelector, void*) {
    // Obtain connection under mouse
    GNEConnection* connection = getConnectionAtPopupPosition();
    if (connection) {
        myEditNetworkElementShapes.startEditCustomShape(connection);
    }
    // destroy pop-up and update view Net
    destroyPopup();
    setFocus();
    return 1;
}


long
GNEViewNet::onCmdEditCrossingShape(FXObject*, FXSelector, void*) {
    // Obtain crossing under mouse
    GNECrossing* crossing = getCrossingAtPopupPosition();
    if (crossing) {
        // due crossings haven two shapes, check what has to be edited
        PositionVector shape = crossing->getNBCrossing()->customShape.size() > 0 ? crossing->getNBCrossing()->customShape : crossing->getNBCrossing()->shape;
        // check if network has to be updated
        if (crossing->getParentJunction()->getNBNode()->getShape().size() == 0) {
            // recompute the whole network
            myNet->computeAndUpdate(OptionsCont::getOptions(), false);
        }
        // start edit custom shape
        myEditNetworkElementShapes.startEditCustomShape(crossing);
    }
    // destroy pop-up and update view Net
    destroyPopup();
    setFocus();
    return 1;
}


long
GNEViewNet::onCmdToggleSelectEdges(FXObject*, FXSelector sel, void*) {
    // Toggle menuCheckSelectEdges
    if (myNetworkViewOptions.menuCheckSelectEdges->amChecked() == TRUE) {
        myNetworkViewOptions.menuCheckSelectEdges->setChecked(FALSE);
    } else {
        myNetworkViewOptions.menuCheckSelectEdges->setChecked(TRUE);
    }
    myNetworkViewOptions.menuCheckSelectEdges->update();
    // set focus in menu check again, if this function was called clicking over menu check instead using alt+<key number>
    if (sel == FXSEL(SEL_COMMAND, MID_GNE_NETWORKVIEWOPTIONS_SELECTEDGES)) {
        myNetworkViewOptions.menuCheckSelectEdges->setFocus();
    }
    return 1;
}


long
GNEViewNet::onCmdToggleShowConnections(FXObject*, FXSelector sel, void*) {
    // Toggle menuCheckShowConnections
    if (myNetworkViewOptions.menuCheckShowConnections->amChecked() == TRUE) {
        myNetworkViewOptions.menuCheckShowConnections->setChecked(FALSE);
    } else {
        myNetworkViewOptions.menuCheckShowConnections->setChecked(TRUE);
    }
    myNetworkViewOptions.menuCheckShowConnections->update();
    // if show was enabled, init GNEConnections
    if (myNetworkViewOptions.menuCheckShowConnections->amChecked() == TRUE) {
        getNet()->initGNEConnections();
    }
    // change flag "showLane2Lane" in myVisualizationSettings
    myVisualizationSettings->showLane2Lane = (myNetworkViewOptions.menuCheckShowConnections->amChecked() == TRUE);
    // Hide/show connections require recompute
    getNet()->requireRecompute();
    // Update viewnNet to show/hide conections
    updateViewNet();
    // set focus in menu check again, if this function was called clicking over menu check instead using alt+<key number>
    if (sel == FXSEL(SEL_COMMAND, MID_GNE_NETWORKVIEWOPTIONS_SHOWCONNECTIONS)) {
        myNetworkViewOptions.menuCheckShowConnections->setFocus();
    }
    return 1;
}


long
GNEViewNet::onCmdToggleHideConnections(FXObject*, FXSelector sel, void*) {
    // Toggle menuCheckHideConnections
    if (myNetworkViewOptions.menuCheckHideConnections->amChecked() == TRUE) {
        myNetworkViewOptions.menuCheckHideConnections->setChecked(FALSE);
    } else {
        myNetworkViewOptions.menuCheckHideConnections->setChecked(TRUE);
    }
    myNetworkViewOptions.menuCheckHideConnections->update();
    // Update viewnNet to show/hide conections
    updateViewNet();
    // set focus in menu check again, if this function was called clicking over menu check instead using alt+<key number>
    if (sel == FXSEL(SEL_COMMAND, MID_GNE_NETWORKVIEWOPTIONS_HIDECONNECTIONS)) {
        myNetworkViewOptions.menuCheckHideConnections->setFocus();
    }
    return 1;
}


long
GNEViewNet::onCmdToggleShowAdditionalSubElements(FXObject*, FXSelector sel, void*) {
    // Toggle menuCheckShowAdditionalSubElements
    if (myNetworkViewOptions.menuCheckShowAdditionalSubElements->amChecked() == TRUE) {
        myNetworkViewOptions.menuCheckShowAdditionalSubElements->setChecked(FALSE);
    } else {
        myNetworkViewOptions.menuCheckShowAdditionalSubElements->setChecked(TRUE);
    }
    myNetworkViewOptions.menuCheckShowAdditionalSubElements->update();
    // Update viewnNet to show/hide sub elements
    updateViewNet();
    // set focus in menu check again, if this function was called clicking over menu check instead using alt+<key number>
    if (sel == FXSEL(SEL_COMMAND, MID_GNE_NETWORKVIEWOPTIONS_SHOWSUBADDITIONALS)) {
        myNetworkViewOptions.menuCheckShowAdditionalSubElements->setFocus();
    }
    return 1;
}


long
GNEViewNet::onCmdToggleExtendSelection(FXObject*, FXSelector sel, void*) {
    // Toggle menuCheckExtendSelection
    if (myNetworkViewOptions.menuCheckExtendSelection->amChecked() == TRUE) {
        myNetworkViewOptions.menuCheckExtendSelection->setChecked(FALSE);
    } else {
        myNetworkViewOptions.menuCheckExtendSelection->setChecked(TRUE);
    }
    myNetworkViewOptions.menuCheckExtendSelection->update();
    // Only update view
    updateViewNet();
    // set focus in menu check again, if this function was called clicking over menu check instead using alt+<key number>
    if (sel == FXSEL(SEL_COMMAND, MID_GNE_NETWORKVIEWOPTIONS_EXTENDSELECTION)) {
        myNetworkViewOptions.menuCheckExtendSelection->setFocus();
    }
    return 1;
}


long
GNEViewNet::onCmdToggleChangeAllPhases(FXObject*, FXSelector sel, void*) {
    // Toggle menuCheckChangeAllPhases
    if (myNetworkViewOptions.menuCheckChangeAllPhases->amChecked() == TRUE) {
        myNetworkViewOptions.menuCheckChangeAllPhases->setChecked(FALSE);
    } else {
        myNetworkViewOptions.menuCheckChangeAllPhases->setChecked(TRUE);
    }
    myNetworkViewOptions.menuCheckChangeAllPhases->update();
    // Only update view
    updateViewNet();
    // set focus in menu check again, if this function was called clicking over menu check instead using alt+<key number>
    if (sel == FXSEL(SEL_COMMAND, MID_GNE_NETWORKVIEWOPTIONS_CHANGEALLPHASES)) {
        myNetworkViewOptions.menuCheckChangeAllPhases->setFocus();
    }
    return 1;
}


long
GNEViewNet::onCmdToggleShowGrid(FXObject*, FXSelector sel, void*) {
    // show or hidde grid depending of myNetworkViewOptions.menuCheckToggleGrid
    if (myVisualizationSettings->showGrid) {
        myVisualizationSettings->showGrid = false;
        myNetworkViewOptions.menuCheckToggleGrid->setChecked(false);
        myDemandViewOptions.menuCheckToggleGrid->setChecked(false);
    } else {
        myVisualizationSettings->showGrid = true;
        myNetworkViewOptions.menuCheckToggleGrid->setChecked(true);
        myDemandViewOptions.menuCheckToggleGrid->setChecked(true);
    }
    myNetworkViewOptions.menuCheckToggleGrid->update();
    myDemandViewOptions.menuCheckToggleGrid->update();
    // update view to show grid
    updateViewNet();
    // set focus in menu check again, if this function was called clicking over menu check instead using alt+<key number>
    if (sel == FXSEL(SEL_COMMAND, MID_GNE_NETWORKVIEWOPTIONS_TOGGLEGRID)) {
        myNetworkViewOptions.menuCheckToggleGrid->setFocus();
    } else if (sel == FXSEL(SEL_COMMAND, MID_GNE_DEMANDVIEWOPTIONS_SHOWGRID)) {
        myDemandViewOptions.menuCheckToggleGrid->setFocus();
    }
    return 1;
}


long
GNEViewNet::onCmdToggleDrawSpreadVehicles(FXObject*, FXSelector sel, void*) {
    // Toggle menuCheckShowDemandElements
    if ((myNetworkViewOptions.menuCheckDrawSpreadVehicles->amChecked() == TRUE) ||
            (myDemandViewOptions.menuCheckDrawSpreadVehicles->amChecked() == TRUE)) {
        myNetworkViewOptions.menuCheckDrawSpreadVehicles->setChecked(FALSE);
        myDemandViewOptions.menuCheckDrawSpreadVehicles->setChecked(FALSE);
    } else {
        myNetworkViewOptions.menuCheckDrawSpreadVehicles->setChecked(TRUE);
        myDemandViewOptions.menuCheckDrawSpreadVehicles->setChecked(TRUE);
    }
    myNetworkViewOptions.menuCheckDrawSpreadVehicles->update();
    myDemandViewOptions.menuCheckDrawSpreadVehicles->update();
    // declare edge set
    std::set<GNEEdge*> edgesToUpdate;
    // compute vehicle geometry
    for (const auto& vehicle : myNet->getAttributeCarriers()->getDemandElements().at(SUMO_TAG_VEHICLE)) {
        if (vehicle->getParentEdges().size() > 0) {
            edgesToUpdate.insert(vehicle->getParentEdges().front());
        } else if (vehicle->getChildDemandElements().size() > 0 && (vehicle->getChildDemandElements().front()->getTagProperty().getTag() == GNE_TAG_ROUTE_EMBEDDED)) {
            edgesToUpdate.insert(vehicle->getChildDemandElements().front()->getParentEdges().front());
        }
    }
    for (const auto& routeFlow : myNet->getAttributeCarriers()->getDemandElements().at(GNE_TAG_FLOW_ROUTE)) {
        if (routeFlow->getParentEdges().size() > 0) {
            edgesToUpdate.insert(routeFlow->getParentEdges().front());
        } else if (routeFlow->getChildDemandElements().size() > 0 && (routeFlow->getChildDemandElements().front()->getTagProperty().getTag() == GNE_TAG_ROUTE_EMBEDDED)) {
            edgesToUpdate.insert(routeFlow->getChildDemandElements().front()->getParentEdges().front());
        }
    }
    for (const auto& trip : myNet->getAttributeCarriers()->getDemandElements().at(SUMO_TAG_TRIP)) {
        if (trip->getParentEdges().size() > 0) {
            edgesToUpdate.insert(trip->getParentEdges().front());
        }
    }
    for (const auto& flow : myNet->getAttributeCarriers()->getDemandElements().at(SUMO_TAG_FLOW)) {
        if (flow->getParentEdges().size() > 0) {
            edgesToUpdate.insert(flow->getParentEdges().front());
        }
    }
    // update spread geometries of all edges
    for (const auto& edge : edgesToUpdate) {
        edge->updateVehicleSpreadGeometries();
    }
    // update view to show new vehicles positions
    updateViewNet();
    // set focus in menu check again, if this function was called clicking over menu check instead using alt+<key number>
    if (sel == FXSEL(SEL_COMMAND, MID_GNE_NETWORKVIEWOPTIONS_DRAWSPREADVEHICLES)) {
        myNetworkViewOptions.menuCheckDrawSpreadVehicles->setFocus();
    } else if (sel == FXSEL(SEL_COMMAND, MID_GNE_DEMANDVIEWOPTIONS_DRAWSPREADVEHICLES)) {
        myDemandViewOptions.menuCheckDrawSpreadVehicles->setFocus();
    }
    return 1;
}


long
GNEViewNet::onCmdToggleWarnAboutMerge(FXObject*, FXSelector sel, void*) {
    // Toggle menuCheckWarnAboutMerge
    if (myNetworkViewOptions.menuCheckWarnAboutMerge->amChecked() == TRUE) {
        myNetworkViewOptions.menuCheckWarnAboutMerge->setChecked(FALSE);
    } else {
        myNetworkViewOptions.menuCheckWarnAboutMerge->setChecked(TRUE);
    }
    myNetworkViewOptions.menuCheckWarnAboutMerge->update();
    // Only update view
    updateViewNet();
    // set focus in menu check again, if this function was called clicking over menu check instead using alt+<key number>
    if (sel == FXSEL(SEL_COMMAND, MID_GNE_NETWORKVIEWOPTIONS_ASKFORMERGE)) {
        myNetworkViewOptions.menuCheckWarnAboutMerge->setFocus();
    }
    return 1;
}


long
GNEViewNet::onCmdToggleShowJunctionBubbles(FXObject*, FXSelector sel, void*) {
    // Toggle menuCheckShowJunctionBubble
    if (myNetworkViewOptions.menuCheckShowJunctionBubble->amChecked() == TRUE) {
        myNetworkViewOptions.menuCheckShowJunctionBubble->setChecked(FALSE);
    } else {
        myNetworkViewOptions.menuCheckShowJunctionBubble->setChecked(TRUE);
    }
    myNetworkViewOptions.menuCheckShowJunctionBubble->update();
    // Only update view
    updateViewNet();
    // set focus in menu check again, if this function was called clicking over menu check instead using alt+<key number>
    if (sel == FXSEL(SEL_COMMAND, MID_GNE_NETWORKVIEWOPTIONS_SHOWBUBBLES)) {
        myNetworkViewOptions.menuCheckShowJunctionBubble->setFocus();
    }
    return 1;
}


long
GNEViewNet::onCmdToggleMoveElevation(FXObject*, FXSelector sel, void*) {
    // Toggle menuCheckMoveElevation
    if (myNetworkViewOptions.menuCheckMoveElevation->amChecked() == TRUE) {
        myNetworkViewOptions.menuCheckMoveElevation->setChecked(FALSE);
    } else {
        myNetworkViewOptions.menuCheckMoveElevation->setChecked(TRUE);
    }
    myNetworkViewOptions.menuCheckMoveElevation->update();
    // Only update view
    updateViewNet();
    // set focus in menu check again, if this function was called clicking over menu check instead using alt+<key number>
    if (sel == FXSEL(SEL_COMMAND, MID_GNE_NETWORKVIEWOPTIONS_MOVEELEVATION)) {
        myNetworkViewOptions.menuCheckMoveElevation->setFocus();
    }
    return 1;
}


long
GNEViewNet::onCmdToggleChainEdges(FXObject*, FXSelector sel, void*) {
    // Toggle menuCheckMoveElevation
    if (myNetworkViewOptions.menuCheckChainEdges->amChecked() == TRUE) {
        myNetworkViewOptions.menuCheckChainEdges->setChecked(FALSE);
    } else {
        myNetworkViewOptions.menuCheckChainEdges->setChecked(TRUE);
    }
    myNetworkViewOptions.menuCheckChainEdges->update();
    // Only update view
    updateViewNet();
    // set focus in menu check again, if this function was called clicking over menu check instead using alt+<key number>
    if (sel == FXSEL(SEL_COMMAND, MID_GNE_NETWORKVIEWOPTIONS_CHAINEDGES)) {
        myNetworkViewOptions.menuCheckChainEdges->setFocus();
    }
    return 1;
}


long
GNEViewNet::onCmdToggleAutoOppositeEdge(FXObject*, FXSelector sel, void*) {
    // Toggle menuCheckAutoOppositeEdge
    if (myNetworkViewOptions.menuCheckAutoOppositeEdge->amChecked() == TRUE) {
        myNetworkViewOptions.menuCheckAutoOppositeEdge->setChecked(FALSE);
    } else {
        myNetworkViewOptions.menuCheckAutoOppositeEdge->setChecked(TRUE);
    }
    myNetworkViewOptions.menuCheckAutoOppositeEdge->update();
    // Only update view
    updateViewNet();
    // set focus in menu check again, if this function was called clicking over menu check instead using alt+<key number>
    if (sel == FXSEL(SEL_COMMAND, MID_GNE_NETWORKVIEWOPTIONS_AUTOOPPOSITEEDGES)) {
        myNetworkViewOptions.menuCheckAutoOppositeEdge->setFocus();
    }
    return 1;
}


long
GNEViewNet::onCmdToggleHideNonInspecteDemandElements(FXObject*, FXSelector sel, void*) {
    // Toggle menuCheckHideNonInspectedDemandElements
    if (myDemandViewOptions.menuCheckHideNonInspectedDemandElements->amChecked() == TRUE) {
        myDemandViewOptions.menuCheckHideNonInspectedDemandElements->setChecked(FALSE);
    } else {
        myDemandViewOptions.menuCheckHideNonInspectedDemandElements->setChecked(TRUE);
    }
    myDemandViewOptions.menuCheckHideNonInspectedDemandElements->update();
    // Only update view
    updateViewNet();
    // set focus in menu check again, if this function was called clicking over menu check instead using alt+<key number>
    if (sel == FXSEL(SEL_COMMAND, MID_GNE_DEMANDVIEWOPTIONS_HIDENONINSPECTED)) {
        myDemandViewOptions.menuCheckHideNonInspectedDemandElements->setFocus();
    }
    return 1;
}


long
GNEViewNet::onCmdToggleShowOverlappedRoutes(FXObject*, FXSelector sel, void*) {
    // Toggle menuCheckShowOverlappedRoutes
    if (myDemandViewOptions.menuCheckShowOverlappedRoutes->amChecked() == TRUE) {
        myDemandViewOptions.menuCheckShowOverlappedRoutes->setChecked(FALSE);
    } else {
        myDemandViewOptions.menuCheckShowOverlappedRoutes->setChecked(TRUE);
    }
    myDemandViewOptions.menuCheckShowOverlappedRoutes->update();
    // Only update view
    updateViewNet();
    // set focus in menu check again, if this function was called clicking over menu check instead using alt+<key number>
    if (sel == FXSEL(SEL_COMMAND, MID_GNE_DEMANDVIEWOPTIONS_SHOWOVERLAPPEDROUTES)) {
        myDemandViewOptions.menuCheckShowOverlappedRoutes->setFocus();
    }
    return 1;
}


long
GNEViewNet::onCmdToggleHideShapes(FXObject*, FXSelector sel, void*) {
    // Toggle menuCheckHideShapes
    if (myDemandViewOptions.menuCheckHideShapes->amChecked() == TRUE) {
        myDemandViewOptions.menuCheckHideShapes->setChecked(FALSE);
    } else {
        myDemandViewOptions.menuCheckHideShapes->setChecked(TRUE);
    }
    myDemandViewOptions.menuCheckHideShapes->update();
    // Only update view
    updateViewNet();
    // set focus in menu check again, if this function was called clicking over menu check instead using alt+<key number>
    if (sel == FXSEL(SEL_COMMAND, MID_GNE_DEMANDVIEWOPTIONS_HIDESHAPES)) {
        myDemandViewOptions.menuCheckHideShapes->setFocus();
    }
    return 1;
}


long
GNEViewNet::onCmdToggleShowTrips(FXObject*, FXSelector sel, void*) {
    // Toggle menuCheckHideShapes
    if (myDemandViewOptions.menuCheckShowAllTrips->amChecked() == TRUE) {
        myDemandViewOptions.menuCheckShowAllTrips->setChecked(FALSE);
    } else {
        myDemandViewOptions.menuCheckShowAllTrips->setChecked(TRUE);
    }
    myDemandViewOptions.menuCheckShowAllTrips->update();
    // Only update view
    updateViewNet();
    // set focus in menu check again, if this function was called clicking over menu check instead using alt+<key number>
    if (sel == FXSEL(SEL_COMMAND, MID_GNE_DEMANDVIEWOPTIONS_SHOWTRIPS)) {
        myDemandViewOptions.menuCheckShowAllTrips->setFocus();
    }
    return 1;
}


long
GNEViewNet::onCmdToggleShowAllPersonPlans(FXObject*, FXSelector sel, void*) {
    // Toggle menuCheckShowAllPersonPlans
    if (myDemandViewOptions.menuCheckShowAllPersonPlans->amChecked() == TRUE) {
        myDemandViewOptions.menuCheckShowAllPersonPlans->setChecked(FALSE);
    } else {
        myDemandViewOptions.menuCheckShowAllPersonPlans->setChecked(TRUE);
    }
    myDemandViewOptions.menuCheckShowAllPersonPlans->update();
    // Only update view
    updateViewNet();
    // set focus in menu check again, if this function was called clicking over menu check instead using alt+<key number>
    if (sel == FXSEL(SEL_COMMAND, MID_GNE_DEMANDVIEWOPTIONS_SHOWALLPERSONPLANS)) {
        myDemandViewOptions.menuCheckShowAllPersonPlans->setFocus();
    }
    return 1;
}


long
GNEViewNet::onCmdToggleLockPerson(FXObject*, FXSelector sel, void*) {
    // Toggle menuCheckLockPerson
    if (myDemandViewOptions.menuCheckLockPerson->amChecked() == TRUE) {
        myDemandViewOptions.menuCheckLockPerson->setChecked(FALSE);
    } else if ((myInspectedAttributeCarriers.size() > 0) && myInspectedAttributeCarriers.front()->getTagProperty().isPerson()) {
        myDemandViewOptions.menuCheckLockPerson->setChecked(TRUE);
    }
    myDemandViewOptions.menuCheckLockPerson->update();
    // lock or unlock current inspected person depending of menuCheckLockPerson value
    if (myDemandViewOptions.menuCheckLockPerson->amChecked()) {
        // obtan locked person or person plan
        const GNEDemandElement* personOrPersonPlan = dynamic_cast<const GNEDemandElement*>(myInspectedAttributeCarriers.front());
        if (personOrPersonPlan) {
            // lock person depending if casted demand element is either a person or a person plan
            if (personOrPersonPlan->getTagProperty().isPerson()) {
                myDemandViewOptions.lockPerson(personOrPersonPlan);
            } else {
                myDemandViewOptions.lockPerson(personOrPersonPlan->getParentDemandElements().front());
            }
        }
    } else {
        // unlock current person
        myDemandViewOptions.unlockPerson();
    }
    // update view
    updateViewNet();
    // set focus in menu check again, if this function was called clicking over menu check instead using alt+<key number>
    if (sel == FXSEL(SEL_COMMAND, MID_GNE_DEMANDVIEWOPTIONS_LOCKPERSON)) {
        myDemandViewOptions.menuCheckLockPerson->setFocus();
    }
    return 1;
}


long
GNEViewNet::onCmdToggleShowAllContainerPlans(FXObject*, FXSelector sel, void*) {
    // Toggle menuCheckShowAllContainerPlans
    if (myDemandViewOptions.menuCheckShowAllContainerPlans->amChecked() == TRUE) {
        myDemandViewOptions.menuCheckShowAllContainerPlans->setChecked(FALSE);
    } else {
        myDemandViewOptions.menuCheckShowAllContainerPlans->setChecked(TRUE);
    }
    myDemandViewOptions.menuCheckShowAllContainerPlans->update();
    // Only update view
    updateViewNet();
    // set focus in menu check again, if this function was called clicking over menu check instead using alt+<key number>
    if (sel == FXSEL(SEL_COMMAND, MID_GNE_DEMANDVIEWOPTIONS_SHOWALLCONTAINERPLANS)) {
        myDemandViewOptions.menuCheckShowAllContainerPlans->setFocus();
    }
    return 1;
}


long
GNEViewNet::onCmdToggleLockContainer(FXObject*, FXSelector sel, void*) {
    // Toggle menuCheckLockContainer
    if (myDemandViewOptions.menuCheckLockContainer->amChecked() == TRUE) {
        myDemandViewOptions.menuCheckLockContainer->setChecked(FALSE);
    } else if ((myInspectedAttributeCarriers.size() > 0) && myInspectedAttributeCarriers.front()->getTagProperty().isContainer()) {
        myDemandViewOptions.menuCheckLockContainer->setChecked(TRUE);
    }
    myDemandViewOptions.menuCheckLockContainer->update();
    // lock or unlock current inspected container depending of menuCheckLockContainer value
    if (myDemandViewOptions.menuCheckLockContainer->amChecked()) {
        // obtan locked container or container plan
        const GNEDemandElement* containerOrContainerPlan = dynamic_cast<const GNEDemandElement*>(myInspectedAttributeCarriers.front());
        if (containerOrContainerPlan) {
            // lock container depending if casted demand element is either a container or a container plan
            if (containerOrContainerPlan->getTagProperty().isContainer()) {
                myDemandViewOptions.lockContainer(containerOrContainerPlan);
            } else {
                myDemandViewOptions.lockContainer(containerOrContainerPlan->getParentDemandElements().front());
            }
        }
    } else {
        // unlock current container
        myDemandViewOptions.unlockContainer();
    }
    // update view
    updateViewNet();
    // set focus in menu check again, if this function was called clicking over menu check instead using alt+<key number>
    if (sel == FXSEL(SEL_COMMAND, MID_GNE_DEMANDVIEWOPTIONS_LOCKCONTAINER)) {
        myDemandViewOptions.menuCheckLockContainer->setFocus();
    }
    return 1;
}


long
GNEViewNet::onCmdToggleShowAdditionals(FXObject*, FXSelector sel, void*) {
    // Toggle menuCheckShowAdditionals
    if (myDataViewOptions.menuCheckShowAdditionals->amChecked() == TRUE) {
        myDataViewOptions.menuCheckShowAdditionals->setChecked(FALSE);
    } else {
        myDataViewOptions.menuCheckShowAdditionals->setChecked(TRUE);
    }
    myDataViewOptions.menuCheckShowAdditionals->update();
    // Only update view
    updateViewNet();
    // set focus in menu check again, if this function was called clicking over menu check instead using alt+<key number>
    if (sel == FXSEL(SEL_COMMAND, MID_GNE_DATAVIEWOPTIONS_SHOWADDITIONALS)) {
        myDataViewOptions.menuCheckShowAdditionals->setFocus();
    }
    return 1;
}


long
GNEViewNet::onCmdToggleShowShapes(FXObject*, FXSelector sel, void*) {
    // Toggle menuCheckShowShapes
    if (myDataViewOptions.menuCheckShowShapes->amChecked() == TRUE) {
        myDataViewOptions.menuCheckShowShapes->setChecked(FALSE);
    } else {
        myDataViewOptions.menuCheckShowShapes->setChecked(TRUE);
    }
    myDataViewOptions.menuCheckShowShapes->update();
    // Only update view
    updateViewNet();
    // set focus in menu check again, if this function was called clicking over menu check instead using alt+<key number>
    if (sel == FXSEL(SEL_COMMAND, MID_GNE_DATAVIEWOPTIONS_SHOWSHAPES)) {
        myDataViewOptions.menuCheckShowShapes->setFocus();
    }
    return 1;
}


long
GNEViewNet::onCmdToggleShowDemandElementsNetwork(FXObject*, FXSelector sel, void*) {
    // Toggle menuCheckShowDemandElements
    if (myNetworkViewOptions.menuCheckShowDemandElements->amChecked() == TRUE) {
        myNetworkViewOptions.menuCheckShowDemandElements->setChecked(FALSE);
    } else {
        myNetworkViewOptions.menuCheckShowDemandElements->setChecked(TRUE);
    }
    myNetworkViewOptions.menuCheckShowDemandElements->update();
    // compute demand elements
    myNet->computeDemandElements(myViewParent->getGNEAppWindows());
    // update view to show demand elements
    updateViewNet();
    // set focus in menu check again, if this function was called clicking over menu check instead using alt+<key number>
    if (sel == FXSEL(SEL_COMMAND, MID_GNE_NETWORKVIEWOPTIONS_SHOWDEMANDELEMENTS)) {
        myNetworkViewOptions.menuCheckShowDemandElements->setFocus();
    }
    return 1;
}


long
GNEViewNet::onCmdToggleShowDemandElementsData(FXObject*, FXSelector sel, void*) {
    // Toggle menuCheckShowDemandElements
    if (myDataViewOptions.menuCheckShowDemandElements->amChecked() == TRUE) {
        myDataViewOptions.menuCheckShowDemandElements->setChecked(FALSE);
    } else {
        myDataViewOptions.menuCheckShowDemandElements->setChecked(TRUE);
    }
    myDataViewOptions.menuCheckShowDemandElements->update();
    // compute demand elements
    myNet->computeDemandElements(myViewParent->getGNEAppWindows());
    // update view to show demand elements
    updateViewNet();
    // set focus in menu check again, if this function was called clicking over menu check instead using alt+<key number>
    if (sel == FXSEL(SEL_COMMAND, MID_GNE_DATAVIEWOPTIONS_SHOWDEMANDELEMENTS)) {
        myDataViewOptions.menuCheckShowDemandElements->setFocus();
    }
    return 1;
}


long
GNEViewNet::onCmdToggleTAZRelDrawing(FXObject*, FXSelector sel, void*) {
    // Toggle menuCheckShowDemandElements
    if (myDataViewOptions.menuCheckToogleTAZRelDrawing->amChecked() == TRUE) {
        myDataViewOptions.menuCheckToogleTAZRelDrawing->setChecked(FALSE);
    } else {
        myDataViewOptions.menuCheckToogleTAZRelDrawing->setChecked(TRUE);
    }
    myDataViewOptions.menuCheckToogleTAZRelDrawing->update();
    // update view to show demand elements
    updateViewNet();
    // set focus in menu check again, if this function was called clicking over menu check instead using alt+<key number>
    if (sel == FXSEL(SEL_COMMAND, MID_GNE_DATAVIEWOPTIONS_TAZRELDRAWING)) {
        myDataViewOptions.menuCheckToogleTAZRelDrawing->setFocus();
    }
    return 1;
}


long
GNEViewNet::onCmdToggleTAZDrawFill(FXObject*, FXSelector sel, void*) {
    // Toggle menuCheckShowDemandElements
    if (myDataViewOptions.menuCheckToogleTAZDrawFill->amChecked() == TRUE) {
        myDataViewOptions.menuCheckToogleTAZDrawFill->setChecked(FALSE);
    } else {
        myDataViewOptions.menuCheckToogleTAZDrawFill->setChecked(TRUE);
    }
    myDataViewOptions.menuCheckToogleTAZDrawFill->update();
    // update view to show demand elements
    updateViewNet();
    // set focus in menu check again, if this function was called clicking over menu check instead using alt+<key number>
    if (sel == FXSEL(SEL_COMMAND, MID_GNE_DATAVIEWOPTIONS_TAZDRAWFILL)) {
        myDataViewOptions.menuCheckToogleTAZDrawFill->setFocus();
    }
    return 1;
}


long
GNEViewNet::onCmdToggleTAZRelOnlyFrom(FXObject*, FXSelector sel, void*) {
    // Toggle menuCheckShowDemandElements
    if (myDataViewOptions.menuCheckToogleTAZRelOnlyFrom->amChecked() == TRUE) {
        myDataViewOptions.menuCheckToogleTAZRelOnlyFrom->setChecked(FALSE);
    } else {
        myDataViewOptions.menuCheckToogleTAZRelOnlyFrom->setChecked(TRUE);
    }
    myDataViewOptions.menuCheckToogleTAZRelOnlyFrom->update();
    // update view to show demand elements
    updateViewNet();
    // set focus in menu check again, if this function was called clicking over menu check instead using alt+<key number>
    if (sel == FXSEL(SEL_COMMAND, MID_GNE_DATAVIEWOPTIONS_TAZRELONLYFROM)) {
        myDataViewOptions.menuCheckToogleTAZRelOnlyFrom->setFocus();
    }
    return 1;
}


long
GNEViewNet::onCmdToggleTAZRelOnlyTo(FXObject*, FXSelector sel, void*) {
    // Toggle menuCheckShowDemandElements
    if (myDataViewOptions.menuCheckToogleTAZRelOnlyTo->amChecked() == TRUE) {
        myDataViewOptions.menuCheckToogleTAZRelOnlyTo->setChecked(FALSE);
    } else {
        myDataViewOptions.menuCheckToogleTAZRelOnlyTo->setChecked(TRUE);
    }
    myDataViewOptions.menuCheckToogleTAZRelOnlyTo->update();
    // update view to show demand elements
    updateViewNet();
    // set focus in menu check again, if this function was called clicking over menu check instead using alt+<key number>
    if (sel == FXSEL(SEL_COMMAND, MID_GNE_DATAVIEWOPTIONS_TAZRELONLYTO)) {
        myDataViewOptions.menuCheckToogleTAZRelOnlyTo->setFocus();
    }
    return 1;
}


long
GNEViewNet::onCmdIntervalBarGenericDataType(FXObject*, FXSelector, void*) {
    myIntervalBar.setGenericDataType();
    return 1;
}


long
GNEViewNet::onCmdIntervalBarDataSet(FXObject*, FXSelector, void*) {
    myIntervalBar.setDataSet();
    return 1;
}


long
GNEViewNet::onCmdIntervalBarLimit(FXObject*, FXSelector, void*) {
    myIntervalBar.setInterval();
    return 1;
}


long
GNEViewNet::onCmdIntervalBarSetBegin(FXObject*, FXSelector, void*) {
    myIntervalBar.setBegin();
    return 1;
}


long
GNEViewNet::onCmdIntervalBarSetEnd(FXObject*, FXSelector, void*) {
    myIntervalBar.setEnd();
    return 1;
}


long
GNEViewNet::onCmdIntervalBarSetAttribute(FXObject*, FXSelector, void*) {
    myIntervalBar.setAttribute();
    return 1;
}


long
GNEViewNet::onCmdAddSelected(FXObject*, FXSelector, void*) {
    // make GL current (To allow take objects in popup position)
    if (makeCurrent()) {
        int id = getObjectAtPosition(getPopupPosition());
        GNEAttributeCarrier* ACToselect = dynamic_cast <GNEAttributeCarrier*>(GUIGlObjectStorage::gIDStorage.getObjectBlocking(id));
        GUIGlObjectStorage::gIDStorage.unblockObject(id);
        // make sure that AC is selected before selecting
        if (ACToselect && !ACToselect->isAttributeCarrierSelected()) {
            ACToselect->selectAttributeCarrier();
        }
        // make non current
        makeNonCurrent();
    }
    return 1;
}


long
GNEViewNet::onCmdRemoveSelected(FXObject*, FXSelector, void*) {
    // make GL current (To allow take objects in popup position)
    if (makeCurrent()) {
        int id = getObjectAtPosition(getPopupPosition());
        GNEAttributeCarrier* ACToselect = dynamic_cast <GNEAttributeCarrier*>(GUIGlObjectStorage::gIDStorage.getObjectBlocking(id));
        GUIGlObjectStorage::gIDStorage.unblockObject(id);
        // make sure that AC is selected before unselecting
        if (ACToselect && ACToselect->isAttributeCarrierSelected()) {
            ACToselect->unselectAttributeCarrier();
        }
        // make non current
        makeNonCurrent();
    }
    return 1;
}


long
GNEViewNet::onCmdAddEdgeSelected(FXObject*, FXSelector, void*) {
    // make GL current (To allow take objects in popup position)
    if (makeCurrent()) {
        int id = getObjectAtPosition(getPopupPosition());
        // get lane
        GNELane* lane = dynamic_cast <GNELane*>(GUIGlObjectStorage::gIDStorage.getObjectBlocking(id));
        GUIGlObjectStorage::gIDStorage.unblockObject(id);
        // make sure that AC is selected before selecting
        if (lane && !lane->getParentEdge()->isAttributeCarrierSelected()) {
            lane->getParentEdge()->selectAttributeCarrier();
        }
        // make non current
        makeNonCurrent();
    }
    return 1;
}


long
GNEViewNet::onCmdRemoveEdgeSelected(FXObject*, FXSelector, void*) {
    // make GL current (To allow take objects in popup position)
    if (makeCurrent()) {
        int id = getObjectAtPosition(getPopupPosition());
        // get lane
        GNELane* lane = dynamic_cast <GNELane*>(GUIGlObjectStorage::gIDStorage.getObjectBlocking(id));
        GUIGlObjectStorage::gIDStorage.unblockObject(id);
        // make sure that AC is selected before unselecting
        if (lane && lane->getParentEdge()->isAttributeCarrierSelected()) {
            lane->getParentEdge()->unselectAttributeCarrier();
        }
        // make non current
        makeNonCurrent();
    }
    return 1;
}

// ===========================================================================
// private
// ===========================================================================

void
GNEViewNet::buildEditModeControls() {
    // first build supermode buttons
    myEditModes.buildSuperModeButtons();

    // build save buttons
    mySaveElements.buildSaveElementsButtons();

    // build menu checks for Common checkable buttons
    myCommonCheckableButtons.buildCommonCheckableButtons();

    // build menu checks for Network checkable buttons
    myNetworkCheckableButtons.buildNetworkCheckableButtons();

    // build menu checks for Demand checkable buttons
    myDemandCheckableButtons.buildDemandCheckableButtons();

    // build menu checks of view options Data
    myDataCheckableButtons.buildDataCheckableButtons();

    // Create Vertical separator
    new FXVerticalSeparator(myViewParent->getGNEAppWindows()->getToolbarsGrip().modes, GUIDesignVerticalSeparator);
    // XXX for some reason the vertial groove is not visible. adding more spacing to emphasize the separation
    new FXVerticalSeparator(myViewParent->getGNEAppWindows()->getToolbarsGrip().modes, GUIDesignVerticalSeparator);
    new FXVerticalSeparator(myViewParent->getGNEAppWindows()->getToolbarsGrip().modes, GUIDesignVerticalSeparator);

    // build menu checks of view options Network
    myNetworkViewOptions.buildNetworkViewOptionsMenuChecks();

    // build menu checks of view options Demand
    myDemandViewOptions.buildDemandViewOptionsMenuChecks();

    // build menu checks of view options Data
    myDataViewOptions.buildDataViewOptionsMenuChecks();

    // build interval bar
    myIntervalBar.buildIntervalBarElements();
}


void
GNEViewNet::updateNetworkModeSpecificControls() {
    // get menu checks
    auto& menuChecks = myViewParent->getGNEAppWindows()->getEditMenuCommands().networkViewOptions;
    // hide all checkbox of view options Network
    myNetworkViewOptions.hideNetworkViewOptionsMenuChecks();
    // hide all checkbox of view options Demand
    myDemandViewOptions.hideDemandViewOptionsMenuChecks();
    // hide all checkbox of view options Data
    myDataViewOptions.hideDataViewOptionsMenuChecks();
    // disable all common edit modes
    myCommonCheckableButtons.disableCommonCheckableButtons();
    // disable all network edit modes
    myNetworkCheckableButtons.disableNetworkCheckableButtons();
    // disable all network edit modes
    myDataCheckableButtons.disableDataCheckableButtons();
    // hide interval bar
    myIntervalBar.hideIntervalBar();
    // hide all frames
    myViewParent->hideAllFrames();
    // hide all menuchecks
    myViewParent->getGNEAppWindows()->getEditMenuCommands().networkViewOptions.hideNetworkViewOptionsMenuChecks();
    myViewParent->getGNEAppWindows()->getEditMenuCommands().demandViewOptions.hideDemandViewOptionsMenuChecks();
    myViewParent->getGNEAppWindows()->getEditMenuCommands().dataViewOptions.hideDataViewOptionsMenuChecks();
    // In network mode, always show option "show grid", "draw spread vehicles" and "show demand elements"
    myNetworkViewOptions.menuCheckToggleGrid->show();
    myNetworkViewOptions.menuCheckDrawSpreadVehicles->show();
    myNetworkViewOptions.menuCheckShowDemandElements->show();
    menuChecks.menuCheckToggleGrid->show();
    menuChecks.menuCheckDrawSpreadVehicles->show();
    menuChecks.menuCheckShowDemandElements->show();
    // show separator
    menuChecks.separator->show();
    // enable selected controls
    switch (myEditModes.networkEditMode) {
        // common modes
        case NetworkEditMode::NETWORK_INSPECT:
            myViewParent->getInspectorFrame()->show();
            myViewParent->getInspectorFrame()->focusUpperElement();
            myCurrentFrame = myViewParent->getInspectorFrame();
            myCommonCheckableButtons.inspectButton->setChecked(true);
            // show view options
            myNetworkViewOptions.menuCheckSelectEdges->show();
            myNetworkViewOptions.menuCheckShowConnections->show();
            myNetworkViewOptions.menuCheckShowAdditionalSubElements->show();
            // show menu checks
            menuChecks.menuCheckSelectEdges->show();
            menuChecks.menuCheckShowConnections->show();
            menuChecks.menuCheckShowAdditionalSubElements->show();
            // update lock menu bar
            myLockManager.updateLockMenuBar();
            // show
            break;
        case NetworkEditMode::NETWORK_DELETE:
            myViewParent->getDeleteFrame()->show();
            myViewParent->getDeleteFrame()->focusUpperElement();
            myCurrentFrame = myViewParent->getDeleteFrame();
            myCommonCheckableButtons.deleteButton->setChecked(true);
            myNetworkViewOptions.menuCheckShowConnections->show();
            myNetworkViewOptions.menuCheckShowAdditionalSubElements->show();
            // show view options
            myNetworkViewOptions.menuCheckSelectEdges->show();
            myNetworkViewOptions.menuCheckShowConnections->show();
            menuChecks.menuCheckShowAdditionalSubElements->show();
            // show menu checks
            menuChecks.menuCheckSelectEdges->show();
            menuChecks.menuCheckShowConnections->show();
            break;
        case NetworkEditMode::NETWORK_SELECT:
            myViewParent->getSelectorFrame()->show();
            myViewParent->getSelectorFrame()->focusUpperElement();
            myCurrentFrame = myViewParent->getSelectorFrame();
            myCommonCheckableButtons.selectButton->setChecked(true);
            // show view options
            myNetworkViewOptions.menuCheckSelectEdges->show();
            myNetworkViewOptions.menuCheckShowConnections->show();
            myNetworkViewOptions.menuCheckExtendSelection->show();
            myNetworkViewOptions.menuCheckShowAdditionalSubElements->show();
            // show menu checks
            menuChecks.menuCheckSelectEdges->show();
            menuChecks.menuCheckShowConnections->show();
            menuChecks.menuCheckExtendSelection->show();
            menuChecks.menuCheckShowAdditionalSubElements->show();
            break;
        // specific modes
        case NetworkEditMode::NETWORK_CREATE_EDGE:
            myViewParent->getCreateEdgeFrame()->show();
            myViewParent->getCreateEdgeFrame()->focusUpperElement();
            myCurrentFrame = myViewParent->getCreateEdgeFrame();
            myNetworkCheckableButtons.createEdgeButton->setChecked(true);
            // show view options
            myNetworkViewOptions.menuCheckChainEdges->show();
            myNetworkViewOptions.menuCheckAutoOppositeEdge->show();
            // show menu checks
            menuChecks.menuCheckChainEdges->show();
            menuChecks.menuCheckAutoOppositeEdge->show();
            break;
        case NetworkEditMode::NETWORK_MOVE:
            myViewParent->getMoveFrame()->show();
            myViewParent->getMoveFrame()->focusUpperElement();
            myCurrentFrame = myViewParent->getMoveFrame();
            myNetworkCheckableButtons.moveNetworkElementsButton->setChecked(true);
            // show view options
            myNetworkViewOptions.menuCheckWarnAboutMerge->show();
            myNetworkViewOptions.menuCheckShowJunctionBubble->show();
            myNetworkViewOptions.menuCheckMoveElevation->show();
            // show menu checks
            menuChecks.menuCheckWarnAboutMerge->show();
            menuChecks.menuCheckShowJunctionBubble->show();
            menuChecks.menuCheckMoveElevation->show();
            break;
        case NetworkEditMode::NETWORK_CONNECT:
            myViewParent->getConnectorFrame()->show();
            myViewParent->getConnectorFrame()->focusUpperElement();
            myCurrentFrame = myViewParent->getConnectorFrame();
            myNetworkCheckableButtons.connectionButton->setChecked(true);
            break;
        case NetworkEditMode::NETWORK_TLS:
            myViewParent->getTLSEditorFrame()->show();
            myViewParent->getTLSEditorFrame()->focusUpperElement();
            myCurrentFrame = myViewParent->getTLSEditorFrame();
            myNetworkCheckableButtons.trafficLightButton->setChecked(true);
            // show view options
            myNetworkViewOptions.menuCheckChangeAllPhases->show();
            // show menu checks
            menuChecks.menuCheckChangeAllPhases->show();
            break;
        case NetworkEditMode::NETWORK_ADDITIONAL:
            myViewParent->getAdditionalFrame()->show();
            myViewParent->getAdditionalFrame()->focusUpperElement();
            myCurrentFrame = myViewParent->getAdditionalFrame();
            myNetworkCheckableButtons.additionalButton->setChecked(true);
            // show view options
            myNetworkViewOptions.menuCheckShowAdditionalSubElements->show();
            // show menu checks
            menuChecks.menuCheckShowAdditionalSubElements->show();
            break;
        case NetworkEditMode::NETWORK_CROSSING:
            myViewParent->getCrossingFrame()->show();
            myViewParent->getCrossingFrame()->focusUpperElement();
            myCurrentFrame = myViewParent->getCrossingFrame();
            myNetworkCheckableButtons.crossingButton->setChecked(true);
            break;
        case NetworkEditMode::NETWORK_TAZ:
            myViewParent->getTAZFrame()->show();
            myViewParent->getTAZFrame()->focusUpperElement();
            myCurrentFrame = myViewParent->getTAZFrame();
            myNetworkCheckableButtons.TAZButton->setChecked(true);
            break;
        case NetworkEditMode::NETWORK_POLYGON:
            myViewParent->getPolygonFrame()->show();
            myViewParent->getPolygonFrame()->focusUpperElement();
            myCurrentFrame = myViewParent->getPolygonFrame();
            myNetworkCheckableButtons.shapeButton->setChecked(true);
            break;
        case NetworkEditMode::NETWORK_PROHIBITION:
            myViewParent->getProhibitionFrame()->show();
            myViewParent->getProhibitionFrame()->focusUpperElement();
            myCurrentFrame = myViewParent->getProhibitionFrame();
            myNetworkCheckableButtons.prohibitionButton->setChecked(true);
            break;
        case NetworkEditMode::NETWORK_WIRE:
            myViewParent->getWireFrame()->show();
            myViewParent->getWireFrame()->focusUpperElement();
            myCurrentFrame = myViewParent->getWireFrame();
            myNetworkCheckableButtons.wireButton->setChecked(true);
            break;
        default:
            break;
    }
    // update common Network buttons
    myCommonCheckableButtons.updateCommonCheckableButtons();
    // Update Network buttons
    myNetworkCheckableButtons.updateNetworkCheckableButtons();
    // update alt labels
    menuChecks.updateAltLabels();
    // recalc toolbar
    myViewParent->getGNEAppWindows()->getToolbarsGrip().modes->recalc();
    myViewParent->getGNEAppWindows()->getToolbarsGrip().modes->repaint();
    // force repaint because different modes draw different things
    onPaint(nullptr, 0, nullptr);
    // finally update view
    updateViewNet();
}


void
GNEViewNet::updateDemandModeSpecificControls() {
    // get menu checks
    const auto& menuChecks = myViewParent->getGNEAppWindows()->getEditMenuCommands().demandViewOptions;
    // hide all checkbox of view options Network
    myNetworkViewOptions.hideNetworkViewOptionsMenuChecks();
    // hide all checkbox of view options Demand
    myDemandViewOptions.hideDemandViewOptionsMenuChecks();
    // hide all checkbox of view options Data
    myDataViewOptions.hideDataViewOptionsMenuChecks();
    // disable all common edit modes
    myCommonCheckableButtons.disableCommonCheckableButtons();
    // disable all Demand edit modes
    myDemandCheckableButtons.disableDemandCheckableButtons();
    // disable all network edit modes
    myDataCheckableButtons.disableDataCheckableButtons();
    // hide interval bar
    myIntervalBar.hideIntervalBar();
    // hide all frames
    myViewParent->hideAllFrames();
    // hide all menuchecks
    myViewParent->getGNEAppWindows()->getEditMenuCommands().networkViewOptions.hideNetworkViewOptionsMenuChecks();
    myViewParent->getGNEAppWindows()->getEditMenuCommands().demandViewOptions.hideDemandViewOptionsMenuChecks();
    myViewParent->getGNEAppWindows()->getEditMenuCommands().dataViewOptions.hideDataViewOptionsMenuChecks();
    // always show "hide shapes", "show grid", "draw spread vehicles", "show overlapped routes" and show/lock persons and containers
    myDemandViewOptions.menuCheckToggleGrid->show();
    myDemandViewOptions.menuCheckDrawSpreadVehicles->show();
    myDemandViewOptions.menuCheckHideShapes->show();
    myDemandViewOptions.menuCheckShowAllTrips->show();
    myDemandViewOptions.menuCheckShowAllPersonPlans->show();
    myDemandViewOptions.menuCheckLockPerson->show();
    myDemandViewOptions.menuCheckShowAllContainerPlans->show();
    myDemandViewOptions.menuCheckLockContainer->show();
    myDemandViewOptions.menuCheckShowOverlappedRoutes->show();
    menuChecks.menuCheckToggleGrid->show();
    menuChecks.menuCheckDrawSpreadVehicles->show();
    menuChecks.menuCheckHideShapes->show();
    menuChecks.menuCheckShowAllTrips->show();
    menuChecks.menuCheckShowAllPersonPlans->show();
    menuChecks.menuCheckLockPerson->show();
    menuChecks.menuCheckShowAllContainerPlans->show();
    menuChecks.menuCheckLockContainer->show();
    menuChecks.menuCheckShowOverlappedRoutes->show();
    // show separator
    menuChecks.separator->show();
    // enable selected controls
    switch (myEditModes.demandEditMode) {
        // common modes
        case DemandEditMode::DEMAND_INSPECT:
            myViewParent->getInspectorFrame()->show();
            myViewParent->getInspectorFrame()->focusUpperElement();
            myCurrentFrame = myViewParent->getInspectorFrame();
            // set checkable button
            myCommonCheckableButtons.inspectButton->setChecked(true);
            // show view options
            myDemandViewOptions.menuCheckHideNonInspectedDemandElements->show();
            // show menu checks
            menuChecks.menuCheckHideNonInspectedDemandElements->show();
            break;
        case DemandEditMode::DEMAND_DELETE:
            myViewParent->getDeleteFrame()->show();
            myViewParent->getDeleteFrame()->focusUpperElement();
            myCurrentFrame = myViewParent->getDeleteFrame();
            // set checkable button
            myCommonCheckableButtons.deleteButton->setChecked(true);
            break;
        case DemandEditMode::DEMAND_SELECT:
            myViewParent->getSelectorFrame()->show();
            myViewParent->getSelectorFrame()->focusUpperElement();
            myCurrentFrame = myViewParent->getSelectorFrame();
            // set checkable button
            myCommonCheckableButtons.selectButton->setChecked(true);
            break;
        case DemandEditMode::DEMAND_MOVE:
            myViewParent->getMoveFrame()->show();
            myViewParent->getMoveFrame()->focusUpperElement();
            myCurrentFrame = myViewParent->getMoveFrame();
            // set checkable button
            myDemandCheckableButtons.moveDemandElementsButton->setChecked(true);
            break;
        // specific modes
        case DemandEditMode::DEMAND_ROUTE:
            myViewParent->getRouteFrame()->show();
            myViewParent->getRouteFrame()->focusUpperElement();
            myCurrentFrame = myViewParent->getRouteFrame();
            // set checkable button
            myDemandCheckableButtons.routeButton->setChecked(true);
            break;
        case DemandEditMode::DEMAND_VEHICLE:
            myViewParent->getVehicleFrame()->show();
            myViewParent->getVehicleFrame()->focusUpperElement();
            myCurrentFrame = myViewParent->getVehicleFrame();
            // set checkable button
            myDemandCheckableButtons.vehicleButton->setChecked(true);
            break;
        case DemandEditMode::DEMAND_TYPE:
            myViewParent->getTypeFrame()->show();
            myViewParent->getTypeFrame()->focusUpperElement();
            myCurrentFrame = myViewParent->getTypeFrame();
            // set checkable button
            myDemandCheckableButtons.typeButton->setChecked(true);
            break;
        case DemandEditMode::DEMAND_STOP:
            myViewParent->getStopFrame()->show();
            myViewParent->getStopFrame()->focusUpperElement();
            myCurrentFrame = myViewParent->getStopFrame();
            // set checkable button
            myDemandCheckableButtons.stopButton->setChecked(true);
            break;
        case DemandEditMode::DEMAND_PERSON:
            myViewParent->getPersonFrame()->show();
            myViewParent->getPersonFrame()->focusUpperElement();
            myCurrentFrame = myViewParent->getPersonFrame();
            // set checkable button
            myDemandCheckableButtons.personButton->setChecked(true);
            break;
        case DemandEditMode::DEMAND_PERSONPLAN:
            myViewParent->getPersonPlanFrame()->show();
            myViewParent->getPersonPlanFrame()->focusUpperElement();
            myCurrentFrame = myViewParent->getPersonPlanFrame();
            // set checkable button
            myDemandCheckableButtons.personPlanButton->setChecked(true);
            break;
        case DemandEditMode::DEMAND_CONTAINER:
            myViewParent->getContainerFrame()->show();
            myViewParent->getContainerFrame()->focusUpperElement();
            myCurrentFrame = myViewParent->getContainerFrame();
            // set checkable button
            myDemandCheckableButtons.containerButton->setChecked(true);
            break;
        case DemandEditMode::DEMAND_CONTAINERPLAN:
            myViewParent->getContainerPlanFrame()->show();
            myViewParent->getContainerPlanFrame()->focusUpperElement();
            myCurrentFrame = myViewParent->getContainerPlanFrame();
            // set checkable button
            myDemandCheckableButtons.containerPlanButton->setChecked(true);
            break;
        default:
            break;
    }
    // update common Network buttons
    myCommonCheckableButtons.updateCommonCheckableButtons();
    // Update Demand buttons
    myDemandCheckableButtons.updateDemandCheckableButtons();
    // recalc toolbar
    myViewParent->getGNEAppWindows()->getToolbarsGrip().modes->recalc();
    myViewParent->getGNEAppWindows()->getToolbarsGrip().modes->repaint();
    // force repaint because different modes draw different things
    onPaint(nullptr, 0, nullptr);
    // finally update view
    updateViewNet();
}


void
GNEViewNet::updateDataModeSpecificControls() {
    // get menu checks
    const auto& menuChecks = myViewParent->getGNEAppWindows()->getEditMenuCommands().dataViewOptions;
    // hide all checkbox of view options Network
    myNetworkViewOptions.hideNetworkViewOptionsMenuChecks();
    // hide all checkbox of view options Demand
    myDemandViewOptions.hideDemandViewOptionsMenuChecks();
    // hide all checkbox of view options Data
    myDataViewOptions.hideDataViewOptionsMenuChecks();
    // disable all common edit modes
    myCommonCheckableButtons.disableCommonCheckableButtons();
    // disable all Data edit modes
    myDataCheckableButtons.disableDataCheckableButtons();
    // show interval bar
    myIntervalBar.showIntervalBar();
    // hide all frames
    myViewParent->hideAllFrames();
    // hide all menuchecks
    myViewParent->getGNEAppWindows()->getEditMenuCommands().networkViewOptions.hideNetworkViewOptionsMenuChecks();
    myViewParent->getGNEAppWindows()->getEditMenuCommands().demandViewOptions.hideDemandViewOptionsMenuChecks();
    myViewParent->getGNEAppWindows()->getEditMenuCommands().dataViewOptions.hideDataViewOptionsMenuChecks();
    // In data mode, always show option "show demand elements" and "hide shapes"
    myDataViewOptions.menuCheckShowAdditionals->show();
    myDataViewOptions.menuCheckShowShapes->show();
    myDataViewOptions.menuCheckShowDemandElements->show();
    menuChecks.menuCheckShowAdditionals->show();
    menuChecks.menuCheckShowShapes->show();
    menuChecks.menuCheckShowDemandElements->show();
    // show separator
    menuChecks.separator->show();
    // enable selected controls
    switch (myEditModes.dataEditMode) {
        // common modes
        case DataEditMode::DATA_INSPECT:
            myViewParent->getInspectorFrame()->show();
            myViewParent->getInspectorFrame()->focusUpperElement();
            myCurrentFrame = myViewParent->getInspectorFrame();
            // set checkable button
            myCommonCheckableButtons.inspectButton->setChecked(true);
            // show view option
            myDataViewOptions.menuCheckToogleTAZRelDrawing->show();
            myDataViewOptions.menuCheckToogleTAZDrawFill->show();
            myDataViewOptions.menuCheckToogleTAZRelOnlyFrom->show();
            myDataViewOptions.menuCheckToogleTAZRelOnlyTo->show();
            // show menu check
            menuChecks.menuCheckToogleTAZRelDrawing->show();
            menuChecks.menuCheckToogleTAZDrawFill->show();
            menuChecks.menuCheckToogleTAZRelOnlyFrom->show();
            menuChecks.menuCheckToogleTAZRelOnlyTo->show();
            // enable IntervalBar
            myIntervalBar.enableIntervalBar();
            break;
        case DataEditMode::DATA_DELETE:
            myViewParent->getDeleteFrame()->show();
            myViewParent->getDeleteFrame()->focusUpperElement();
            myCurrentFrame = myViewParent->getDeleteFrame();
            // set checkable button
            myCommonCheckableButtons.deleteButton->setChecked(true);
            // show toogle TAZRel drawing view option
            myDataViewOptions.menuCheckToogleTAZRelDrawing->show();
            // show toogle TAZRel drawing menu check
            menuChecks.menuCheckToogleTAZRelDrawing->show();
            // enable IntervalBar
            myIntervalBar.enableIntervalBar();
            break;
        case DataEditMode::DATA_SELECT:
            myViewParent->getSelectorFrame()->show();
            myViewParent->getSelectorFrame()->focusUpperElement();
            myCurrentFrame = myViewParent->getSelectorFrame();
            // set checkable button
            myCommonCheckableButtons.selectButton->setChecked(true);
            // show toogle TAZRel drawing view option
            myDataViewOptions.menuCheckToogleTAZRelDrawing->show();
            // show toogle TAZRel drawing menu check
            menuChecks.menuCheckToogleTAZRelDrawing->show();
            // enable IntervalBar
            myIntervalBar.enableIntervalBar();
            break;
        case DataEditMode::DATA_EDGEDATA:
            myViewParent->getEdgeDataFrame()->show();
            myViewParent->getEdgeDataFrame()->focusUpperElement();
            myCurrentFrame = myViewParent->getEdgeDataFrame();
            // set checkable button
            myDataCheckableButtons.edgeDataButton->setChecked(true);
            // disable IntervalBar
            myIntervalBar.disableIntervalBar();
            break;
        case DataEditMode::DATA_EDGERELDATA:
            myViewParent->getEdgeRelDataFrame()->show();
            myViewParent->getEdgeRelDataFrame()->focusUpperElement();
            myCurrentFrame = myViewParent->getEdgeRelDataFrame();
            // set checkable button
            myDataCheckableButtons.edgeRelDataButton->setChecked(true);
            // disable IntervalBar
            myIntervalBar.disableIntervalBar();
            break;
        case DataEditMode::DATA_TAZRELDATA:
            myViewParent->getTAZRelDataFrame()->show();
            myViewParent->getTAZRelDataFrame()->focusUpperElement();
            myCurrentFrame = myViewParent->getTAZRelDataFrame();
            // set checkable button
            myDataCheckableButtons.TAZRelDataButton->setChecked(true);
            // show view option
            myDataViewOptions.menuCheckToogleTAZRelDrawing->show();
            myDataViewOptions.menuCheckToogleTAZDrawFill->show();
            // show menu check
            menuChecks.menuCheckToogleTAZRelDrawing->show();
            menuChecks.menuCheckToogleTAZDrawFill->show();
            // disable IntervalBar
            myIntervalBar.disableIntervalBar();
            break;
        default:
            break;
    }
    // update common Network buttons
    myCommonCheckableButtons.updateCommonCheckableButtons();
    // Update Data buttons
    myDataCheckableButtons.updateDataCheckableButtons();
    // recalc toolbar
    myViewParent->getGNEAppWindows()->getToolbarsGrip().modes->recalc();
    myViewParent->getGNEAppWindows()->getToolbarsGrip().modes->repaint();
    // force repaint because different modes draw different things
    onPaint(nullptr, 0, nullptr);
    // finally update view
    updateViewNet();
}


void
GNEViewNet::deleteNetworkAttributeCarriers(const std::vector<GNEAttributeCarrier*> ACs) {
    // iterate over ACs and delete it
    for (const auto& AC : ACs) {
        if (AC->getTagProperty().getTag() == SUMO_TAG_JUNCTION) {
            // get junction (note: could be already removed if is a child, then hardfail=false)
            GNEJunction* junction = myNet->getAttributeCarriers()->retrieveJunction(AC->getID(), false);
            // if exist, remove it
            if (junction) {
                myNet->deleteJunction(junction, myUndoList);
            }
        } else if (AC->getTagProperty().getTag() == SUMO_TAG_CROSSING) {
            // get crossing (note: could be already removed if is a child, then hardfail=false)
            GNECrossing* crossing = myNet->getAttributeCarriers()->retrieveCrossing(AC, false);
            // if exist, remove it
            if (crossing) {
                myNet->deleteCrossing(crossing, myUndoList);
            }
        } else if (AC->getTagProperty().getTag() == SUMO_TAG_EDGE) {
            // get edge (note: could be already removed if is a child, then hardfail=false)
            GNEEdge* edge = myNet->getAttributeCarriers()->retrieveEdge(AC->getID(), false);
            // if exist, remove it
            if (edge) {
                myNet->deleteEdge(edge, myUndoList, false);
            }
        } else if (AC->getTagProperty().getTag() == SUMO_TAG_LANE) {
            // get lane (note: could be already removed if is a child, then hardfail=false)
            GNELane* lane = myNet->getAttributeCarriers()->retrieveLane(AC, false);
            // if exist, remove it
            if (lane) {
                myNet->deleteLane(lane, myUndoList, false);
            }
        } else if (AC->getTagProperty().getTag() == SUMO_TAG_CONNECTION) {
            // get connection (note: could be already removed if is a child, then hardfail=false)
            GNEConnection* connection = myNet->getAttributeCarriers()->retrieveConnection(AC, false);
            // if exist, remove it
            if (connection) {
                myNet->deleteConnection(connection, myUndoList);
            }
        } else if (AC->getTagProperty().isAdditionalElement()) {
            // get additional Element (note: could be already removed if is a child, then hardfail=false)
            GNEAdditional* additionalElement = myNet->getAttributeCarriers()->retrieveAdditional(AC, false);
            // if exist, remove it
            if (additionalElement) {
                myNet->deleteAdditional(additionalElement, myUndoList);
            }
        } else if (AC->getTagProperty().isShape()) {
            // get shape Element (note: could be already removed if is a child, then hardfail=false)
            GNEShape* shapeElement = myNet->getAttributeCarriers()->retrieveShape(AC, false);
            // if exist, remove it
            if (shapeElement) {
                myNet->deleteShape(shapeElement, myUndoList);
            }
        } else if (AC->getTagProperty().isTAZElement()) {
            // get TAZ Element (note: could be already removed if is a child, then hardfail=false)
            GNETAZElement* TAZElement = myNet->getAttributeCarriers()->retrieveTAZElement(AC, false);
            // if exist, remove it
            if (TAZElement) {
                myNet->deleteTAZElement(TAZElement, myUndoList);
            }
        }
    }
}


void
GNEViewNet::deleteDemandAttributeCarriers(const std::vector<GNEAttributeCarrier*> ACs) {
    // iterate over ACs and delete it
    for (const auto& AC : ACs) {
        // get demand Element (note: could be already removed if is a child, then hardfail=false)
        GNEDemandElement* demandElement = myNet->getAttributeCarriers()->retrieveDemandElement(AC, false);
        // if exist, remove it
        if (demandElement) {
            myNet->deleteDemandElement(demandElement, myUndoList);
        }
    }
}


void
GNEViewNet::deleteDataAttributeCarriers(const std::vector<GNEAttributeCarrier*> ACs) {
    // iterate over ACs and delete it
    for (const auto& AC : ACs) {
        if (AC->getTagProperty().getTag() == SUMO_TAG_DATASET) {
            // get data set (note: could be already removed if is a child, then hardfail=false)
            GNEDataSet* dataSet = myNet->getAttributeCarriers()->retrieveDataSet(AC, false);
            // if exist, remove it
            if (dataSet) {
                myNet->deleteDataSet(dataSet, myUndoList);
            }
        } else if (AC->getTagProperty().getTag() == SUMO_TAG_DATAINTERVAL) {
            // get data interval (note: could be already removed if is a child, then hardfail=false)
            GNEDataInterval* dataInterval = myNet->getAttributeCarriers()->retrieveDataInterval(AC, false);
            // if exist, remove it
            if (dataInterval) {
                myNet->deleteDataInterval(dataInterval, myUndoList);
            }
        } else {
            // get generic data (note: could be already removed if is a child, then hardfail=false)
            GNEGenericData* genericData = myNet->getAttributeCarriers()->retrieveGenericData(AC, false);
            // if exist, remove it
            if (genericData) {
                myNet->deleteGenericData(genericData, myUndoList);
            }
        }
    }
}


void
GNEViewNet::updateControls() {
    switch (myEditModes.networkEditMode) {
        case NetworkEditMode::NETWORK_INSPECT:
            myViewParent->getInspectorFrame()->update();
            break;
        default:
            break;
    }
    // update view
    updateViewNet();
}

// ---------------------------------------------------------------------------
// Private methods
// ---------------------------------------------------------------------------

void
GNEViewNet::drawLaneCandidates() const {
    if (myViewParent->getAdditionalFrame()->getConsecutiveLaneSelector()->isSelectingLanes()) {
        // draw first point
        if (myViewParent->getAdditionalFrame()->getConsecutiveLaneSelector()->getSelectedLanes().size() > 0) {
            // Push draw matrix
            GLHelper::pushMatrix();
            // obtain first clicked point
            const Position& firstLanePoint = myViewParent->getAdditionalFrame()->getConsecutiveLaneSelector()->getSelectedLanes().front().first->getLaneShape().positionAtOffset(
                                                 myViewParent->getAdditionalFrame()->getConsecutiveLaneSelector()->getSelectedLanes().front().second);
            // must draw on top of other connections
            glTranslated(firstLanePoint.x(), firstLanePoint.y(), GLO_JUNCTION + 0.3);
            GLHelper::setColor(RGBColor::RED);
            // draw first point
            GLHelper::drawFilledCircle((double) 1.3, myVisualizationSettings->getCircleResolution());
            GLHelper::drawText("S", Position(), .1, 1.3, RGBColor::CYAN);
            // pop draw matrix
            GLHelper::popMatrix();
        }
        // draw connections between lanes
        if (myViewParent->getAdditionalFrame()->getConsecutiveLaneSelector()->getSelectedLanes().size() > 1) {
            // iterate over all current selected lanes
            for (int i = 0; i < (int)myViewParent->getAdditionalFrame()->getConsecutiveLaneSelector()->getSelectedLanes().size() - 1; i++) {
                // declare position vector for shape
                PositionVector shape;
                // declare vectors for shape rotation and lengths
                std::vector<double> shapeRotations, shapeLengths;
                // obtain GNELanes
                GNELane* from = myViewParent->getAdditionalFrame()->getConsecutiveLaneSelector()->getSelectedLanes().at(i).first;
                GNELane* to = myViewParent->getAdditionalFrame()->getConsecutiveLaneSelector()->getSelectedLanes().at(i + 1).first;
                // Push draw matrix
                GLHelper::pushMatrix();
                // must draw on top of other connections
                glTranslated(0, 0, GLO_JUNCTION + 0.2);
                // obtain connection shape
                shape = from->getParentEdge()->getNBEdge()->getConnection(from->getIndex(), to->getParentEdge()->getNBEdge(), to->getIndex()).shape;
                // set special color
                GLHelper::setColor(myVisualizationSettings->candidateColorSettings.possible);
                // Obtain lengths and shape rotations
                int segments = (int) shape.size() - 1;
                if (segments >= 0) {
                    shapeRotations.reserve(segments);
                    shapeLengths.reserve(segments);
                    for (int j = 0; j < segments; j++) {
                        shapeLengths.push_back(GUIGeometry::calculateLength(shape[j], shape[j + 1]));
                        shapeRotations.push_back(GUIGeometry::calculateRotation(shape[j], shape[j + 1]));
                    }
                }
                // draw a list of lines
                GLHelper::drawBoxLines(shape, shapeRotations, shapeLengths, 0.2);
                // pop draw matrix
                GLHelper::popMatrix();
            }
            // draw last point
            GLHelper::pushMatrix();
            // obtain last clicked point
            const Position& lastLanePoint = myViewParent->getAdditionalFrame()->getConsecutiveLaneSelector()->getSelectedLanes().back().first->getLaneShape().positionAtOffset(
                                                myViewParent->getAdditionalFrame()->getConsecutiveLaneSelector()->getSelectedLanes().back().second);
            // must draw on top of other connections
            glTranslated(lastLanePoint.x(), lastLanePoint.y(), GLO_JUNCTION + 0.3);
            GLHelper::setColor(RGBColor::RED);
            // draw last point
            GLHelper::drawFilledCircle((double) 1.3, 8);
            GLHelper::drawText("E", Position(), .1, 1.3, RGBColor::CYAN);
            // pop draw matrix
            GLHelper::popMatrix();
        }

    }
}


void
GNEViewNet::drawTemporalDrawShape() const {
    PositionVector temporalShape;
    bool deleteLastCreatedPoint = false;
    // obtain temporal shape and delete last created point flag
    if (myViewParent->getPolygonFrame()->getDrawingShapeModule()->isDrawing()) {
        temporalShape = myViewParent->getPolygonFrame()->getDrawingShapeModule()->getTemporalShape();
        deleteLastCreatedPoint = myViewParent->getPolygonFrame()->getDrawingShapeModule()->getDeleteLastCreatedPoint();
    } else if (myViewParent->getTAZFrame()->getDrawingShapeModule()->isDrawing()) {
        temporalShape = myViewParent->getTAZFrame()->getDrawingShapeModule()->getTemporalShape();
        deleteLastCreatedPoint = myViewParent->getTAZFrame()->getDrawingShapeModule()->getDeleteLastCreatedPoint();
    }
    // check if we're in drawing mode
    if (temporalShape.size() > 0) {
        // draw blue line with the current drawed shape
        GLHelper::pushMatrix();
        glLineWidth(2);
        glTranslated(0, 0, GLO_TEMPORALSHAPE);
        GLHelper::setColor(RGBColor::BLUE);
        GLHelper::drawLine(temporalShape);
        GLHelper::popMatrix();
        // draw red line from the last point of shape to the current mouse position
        GLHelper::pushMatrix();
        glLineWidth(2);
        glTranslated(0, 0, GLO_TEMPORALSHAPE);
        // draw last line depending if shift key (delete last created point) is pressed
        if (deleteLastCreatedPoint) {
            GLHelper::setColor(RGBColor::RED);
        } else {
            GLHelper::setColor(RGBColor::GREEN);
        }
        GLHelper::drawLine(temporalShape.back(), snapToActiveGrid(getPositionInformation()));
        GLHelper::popMatrix();
    }
}


void
GNEViewNet::drawTemporalJunction() const {
    // first check if we're in correct mode
    if (myEditModes.isCurrentSupermodeNetwork() && (myEditModes.networkEditMode == NetworkEditMode::NETWORK_CREATE_EDGE) &&
            !myMouseButtonKeyPressed.controlKeyPressed() &&
            !myMouseButtonKeyPressed.shiftKeyPressed() &&
            !myMouseButtonKeyPressed.altKeyPressed()) {
        // get mouse position
        const Position mousePosition = snapToActiveGrid(getPositionInformation());
        // get junction exaggeration
        const double junctionExaggeration = myVisualizationSettings->junctionSize.getExaggeration(*myVisualizationSettings, nullptr, 4);
        // get buble color
        RGBColor bubbleColor = myVisualizationSettings->junctionColorer.getScheme().getColor(1);
        // change alpha
        bubbleColor.setAlpha(200);
        // push layer matrix
        GLHelper::pushMatrix();
        // translate to temporal shape layer
        glTranslated(0, 0, GLO_TEMPORALSHAPE);
        // push junction matrix
        GLHelper::pushMatrix();
        // move matrix junction center
        glTranslated(mousePosition.x(), mousePosition.y(), 0.1);
        // set color
        GLHelper::setColor(bubbleColor);
        // draw filled circle
        const double circleWidth = myVisualizationSettings->neteditSizeSettings.junctionBubbleRadius * junctionExaggeration;
        GLHelper::drawOutlineCircle(circleWidth, circleWidth * 0.75, myVisualizationSettings->getCircleResolution());
        // pop junction matrix
        GLHelper::popMatrix();
        // draw temporal edge
        if (myViewParent->getCreateEdgeFrame()->getJunctionSource() && (mousePosition.distanceSquaredTo(myViewParent->getCreateEdgeFrame()->getJunctionSource()->getPositionInView()) > 1)) {
            // set temporal edge color
            RGBColor temporalEdgeColor = RGBColor::BLACK;
            temporalEdgeColor.setAlpha(200);
            // declare temporal edge geometry
            GUIGeometry temporalEdgeGeometery;
            // calculate geometry between source junction and mouse position
            PositionVector temporalEdge = {mousePosition, myViewParent->getCreateEdgeFrame()->getJunctionSource()->getPositionInView()};
            // move temporal edge 2 side
            temporalEdge.move2side(-1);
            // update geometry
            temporalEdgeGeometery.updateGeometry(temporalEdge);
            // push temporal edge matrix
            GLHelper::pushMatrix();
            // set color
            GLHelper::setColor(temporalEdgeColor);
            // draw temporal edge
            GUIGeometry::drawGeometry(myVisualizationSettings, getPositionInformation(), temporalEdgeGeometery, 0.75);
            // check if we have to draw opposite edge
            if (myNetworkViewOptions.menuCheckAutoOppositeEdge->amChecked() == TRUE) {
                // move temporal edge to opposite edge
                temporalEdge.move2side(2);
                // update geometry
                temporalEdgeGeometery.updateGeometry(temporalEdge);
                // draw temporal edge
                GUIGeometry::drawGeometry(myVisualizationSettings, getPositionInformation(), temporalEdgeGeometery, 0.75);
            }
            // pop temporal edge matrix
            GLHelper::popMatrix();
        }
        // pop layer matrix
        GLHelper::popMatrix();
    }
}


void
GNEViewNet::processLeftButtonPressNetwork(void* eventData) {
    // reset moving selected edge
    myMoveMultipleElementValues.resetMovingSelectedEdge();
    // get front AC
    auto AC = myObjectsUnderCursor.getAttributeCarrierFront();
    // decide what to do based on mode
    switch (myEditModes.networkEditMode) {
        case NetworkEditMode::NETWORK_INSPECT: {
            // first swap lane to edges if mySelectEdges is enabled and shift key isn't pressed
            if (myNetworkViewOptions.selectEdges() && (myMouseButtonKeyPressed.shiftKeyPressed() == false)) {
                myObjectsUnderCursor.swapLane2Edge();
            }
            // process left click in Inspector Frame
            myViewParent->getInspectorFrame()->processNetworkSupermodeClick(getPositionInformation(), myObjectsUnderCursor);
            // process click
            processClick(eventData);
            break;
        }
        case NetworkEditMode::NETWORK_DELETE: {
            // first swap lane to edges if mySelectEdges is enabled and shift key isn't pressed
            if (myNetworkViewOptions.selectEdges() && (myMouseButtonKeyPressed.shiftKeyPressed() == false)) {
                myObjectsUnderCursor.swapLane2Edge();
                // update AC under cursor
                AC = myObjectsUnderCursor.getAttributeCarrierFront();
            }
            // check that we have clicked over network element element
            if (AC && !myLockManager.isObjectLocked(AC->getGUIGlObject()->getType(), AC->isAttributeCarrierSelected()) &&
                    (AC->getTagProperty().isNetworkElement() || AC->getTagProperty().isAdditionalElement() ||
                     AC->getTagProperty().isShape() || AC->getTagProperty().isTAZElement())) {
                // now check if we want only delete geometry points
                if (myViewParent->getDeleteFrame()->getDeleteOptions()->deleteOnlyGeometryPoints()) {
                    // only remove geometry point
                    myViewParent->getDeleteFrame()->removeGeometryPoint(myObjectsUnderCursor);
                } else if (AC->isAttributeCarrierSelected()) {
                    // remove all selected attribute carriers
                    myViewParent->getDeleteFrame()->removeSelectedAttributeCarriers();
                } else {
                    // remove attribute carrier under cursor
                    myViewParent->getDeleteFrame()->removeAttributeCarrier(myObjectsUnderCursor);
                }
            } else {
                // process click
                processClick(eventData);
            }
            break;
        }
        case NetworkEditMode::NETWORK_SELECT:
            // first swap lane to edges if mySelectEdges is enabled and shift key isn't pressed
            if (myNetworkViewOptions.selectEdges() && (myMouseButtonKeyPressed.shiftKeyPressed() == false)) {
                myObjectsUnderCursor.swapLane2Edge();
                // update AC under cursor
                AC = myObjectsUnderCursor.getAttributeCarrierFront();
            }
            // avoid to select if control key is pressed
            if (!myMouseButtonKeyPressed.controlKeyPressed()) {
                // check if a rect for selecting is being created
                if (myMouseButtonKeyPressed.shiftKeyPressed()) {
                    // begin rectangle selection
                    mySelectingArea.beginRectangleSelection();
                } else {
                    // first check that under cursor there is an attribute carrier, isn't a demand element and is selectable
                    if (AC && !myLockManager.isObjectLocked(AC->getGUIGlObject()->getType(), AC->isAttributeCarrierSelected()) && !AC->getTagProperty().isDemandElement()) {
                        // toggle networkElement selection
                        if (AC->isAttributeCarrierSelected()) {
                            AC->unselectAttributeCarrier();
                        } else {
                            AC->selectAttributeCarrier();
                        }
                    }
                    // update information label
                    myViewParent->getSelectorFrame()->getSelectionInformation()->updateInformationLabel();
                    // process click
                    processClick(eventData);
                }
            } else {
                // process click
                processClick(eventData);
            }
            break;
        case NetworkEditMode::NETWORK_CREATE_EDGE: {
            // check what buttons are pressed
            if (myMouseButtonKeyPressed.shiftKeyPressed()) {
                // get edge under cursor
                GNEEdge* edge = myObjectsUnderCursor.getEdgeFront();
                if (edge) {
                    // obtain reverse edge
                    GNEEdge* reverseEdge = edge->getOppositeEdge();
                    // check if we're split one or both edges
                    if (myMouseButtonKeyPressed.altKeyPressed()) {
                        myNet->splitEdge(edge, edge->getSplitPos(getPositionInformation()), myUndoList);
                    } else if (reverseEdge) {
                        myNet->splitEdgesBidi(edge, reverseEdge, edge->getSplitPos(getPositionInformation()), myUndoList);
                    } else {
                        myNet->splitEdge(edge, edge->getSplitPos(getPositionInformation()), myUndoList);
                    }
                }
            } else if (!myMouseButtonKeyPressed.controlKeyPressed()) {
                // check if we have to update objects under snapped cursor
                if (myVisualizationSettings->showGrid) {
                    myViewParent->getCreateEdgeFrame()->updateObjectsUnderSnappedCursor(getGUIGlObjectsUnderSnappedCursor());
                } else {
                    myViewParent->getCreateEdgeFrame()->updateObjectsUnderSnappedCursor({});
                }
                // process left click in create edge frame Frame
                myViewParent->getCreateEdgeFrame()->processClick(getPositionInformation(),
                        myObjectsUnderCursor,
                        (myNetworkViewOptions.menuCheckAutoOppositeEdge->amChecked() == TRUE),
                        (myNetworkViewOptions.menuCheckChainEdges->amChecked() == TRUE));
            }
            // process click
            processClick(eventData);
            break;
        }
        case NetworkEditMode::NETWORK_MOVE: {
            // first swap lane to edges if mySelectEdges is enabled and shift key isn't pressed
            if (myNetworkViewOptions.selectEdges() && (myMouseButtonKeyPressed.shiftKeyPressed() == false)) {
                // swap lane to edge (except if we're editing a shape lane)
                if (!(myObjectsUnderCursor.getLaneFront() && myObjectsUnderCursor.getLaneFront()->isShapeEdited())) {
                    myObjectsUnderCursor.swapLane2Edge();
                }
                // update AC under cursor
                AC = myObjectsUnderCursor.getAttributeCarrierFront();
            }
            // check if we're editing a shape
            if (myEditNetworkElementShapes.getEditedNetworkElement()) {
                // check if we're removing a geometry point
                if (myMouseButtonKeyPressed.shiftKeyPressed()) {
                    // remove geometry point
                    if (myObjectsUnderCursor.getNetworkElementFront() == myEditNetworkElementShapes.getEditedNetworkElement()) {
                        myObjectsUnderCursor.getNetworkElementFront()->removeGeometryPoint(getPositionInformation(), myUndoList);
                    }
                } else if (!myMoveSingleElementValues.beginMoveNetworkElementShape()) {
                    // process click  if there isn't movable elements (to move camera using drag an drop)
                    processClick(eventData);
                }
            } else {
                // allways swap lane to edges in movement mode
                myObjectsUnderCursor.swapLane2Edge();
                // check that AC under cursor isn't a demand element
                if (AC && !myLockManager.isObjectLocked(AC->getGUIGlObject()->getType(), AC->isAttributeCarrierSelected()) && !AC->getTagProperty().isDemandElement()) {
                    // check if we're moving a set of selected items
                    if (AC->isAttributeCarrierSelected()) {
                        // move selected ACs
                        myMoveMultipleElementValues.beginMoveSelection();
                        // update view
                        updateViewNet();
                    } else if (!myMoveSingleElementValues.beginMoveSingleElementNetworkMode()) {
                        // process click  if there isn't movable elements (to move camera using drag an drop)
                        processClick(eventData);
                    }
                } else {
                    // process click  if there isn't movable elements (to move camera using drag an drop)
                    processClick(eventData);
                }
            }
            break;
        }
        case NetworkEditMode::NETWORK_CONNECT: {
            // check if we're clicked over a lane
            if (myObjectsUnderCursor.getLaneFront()) {
                // Handle laneclick (shift key may pass connections, Control key allow conflicts)
                myViewParent->getConnectorFrame()->handleLaneClick(myObjectsUnderCursor);
                updateViewNet();
            }
            // process click
            processClick(eventData);
            break;
        }
        case NetworkEditMode::NETWORK_TLS: {
            if (myObjectsUnderCursor.getJunctionFront()) {
                // edit TLS in TLSEditor frame
                myViewParent->getTLSEditorFrame()->editTLS(getPositionInformation(), myObjectsUnderCursor);
                updateViewNet();
            }
            // process click
            processClick(eventData);
            break;
        }
        case NetworkEditMode::NETWORK_ADDITIONAL: {
            // avoid create additionals if control key is pressed
            if (!myMouseButtonKeyPressed.controlKeyPressed()) {
                if (myViewParent->getAdditionalFrame()->getConsecutiveLaneSelector()->isShown()) {
                    // check if we need to start select lanes
                    if (myViewParent->getAdditionalFrame()->getConsecutiveLaneSelector()->isSelectingLanes()) {
                        // select getLaneFront() to create an additional with consecutive lanes
                        myViewParent->getAdditionalFrame()->getConsecutiveLaneSelector()->addSelectedLane(myObjectsUnderCursor.getLaneFront(), snapToActiveGrid(getPositionInformation()));
                    } else if (myObjectsUnderCursor.getLaneFront()) {
                        myViewParent->getAdditionalFrame()->getConsecutiveLaneSelector()->startConsecutiveLaneSelector(myObjectsUnderCursor.getLaneFront(), snapToActiveGrid(getPositionInformation()));
                    }
                } else if (myViewParent->getAdditionalFrame()->addAdditional(myObjectsUnderCursor)) {
                    // update view to show the new additional
                    updateViewNet();
                }
            }
            // process click
            processClick(eventData);
            break;
        }
        case NetworkEditMode::NETWORK_CROSSING: {
            // swap lanes to edges in crossingsMode
            myObjectsUnderCursor.swapLane2Edge();
            // call function addCrossing from crossing frame
            myViewParent->getCrossingFrame()->addCrossing(myObjectsUnderCursor);
            // process click
            processClick(eventData);
            break;
        }
        case NetworkEditMode::NETWORK_TAZ: {
            // swap lanes to edges in TAZ Mode
            myObjectsUnderCursor.swapLane2Edge();
            // avoid create TAZs if control key is pressed
            if (!myMouseButtonKeyPressed.controlKeyPressed()) {
                // check if we want to create a rect for selecting edges
                if (myMouseButtonKeyPressed.shiftKeyPressed() && (myViewParent->getTAZFrame()->getCurrentTAZModule()->getTAZ() != nullptr)) {
                    // begin rectangle selection
                    mySelectingArea.beginRectangleSelection();
                } else {
                    // check if process click was scuesfully
                    if (myViewParent->getTAZFrame()->processClick(snapToActiveGrid(getPositionInformation()), myObjectsUnderCursor)) {
                        // view net must be always update
                        updateViewNet();
                    }
                    // process click
                    processClick(eventData);
                }
            } else {
                // process click
                processClick(eventData);
            }
            break;
        }
        case NetworkEditMode::NETWORK_POLYGON: {
            // avoid create shapes if control key is pressed
            if (!myMouseButtonKeyPressed.controlKeyPressed()) {
                if (!myObjectsUnderCursor.getPOIFront()) {
                    // declare processClick flag
                    bool updateTemporalShape = false;
                    // process click
                    myViewParent->getPolygonFrame()->processClick(snapToActiveGrid(getPositionInformation()), myObjectsUnderCursor, updateTemporalShape);
                    // view net must be always update
                    updateViewNet();
                    // process click depending of the result of "process click"
                    if (!updateTemporalShape) {
                        // process click
                        processClick(eventData);
                    }
                }
            } else {
                // process click
                processClick(eventData);
            }
            break;
        }
        case NetworkEditMode::NETWORK_PROHIBITION: {
            if (myObjectsUnderCursor.getConnectionFront()) {
                // shift key may pass connections, Control key allow conflicts.
                myViewParent->getProhibitionFrame()->handleProhibitionClick(myObjectsUnderCursor);
                updateViewNet();
            }
            // process click
            processClick(eventData);
            break;
        }
        case NetworkEditMode::NETWORK_WIRE: {
            // avoid create additionals if control key is pressed
            if (!myMouseButtonKeyPressed.controlKeyPressed()) {
                myViewParent->getWireFrame()->handleWireClick(myObjectsUnderCursor);
                // update view to show the new additional
                updateViewNet();
            }
            // process click
            processClick(eventData);
            break;
        }
        default: {
            // process click
            processClick(eventData);
        }
    }
}


void
GNEViewNet::processLeftButtonReleaseNetwork() {
    // check moved items
    if (myMoveMultipleElementValues.isMovingSelection()) {
        myMoveMultipleElementValues.finishMoveSelection();
    } else if (mySelectingArea.selectingUsingRectangle) {
        // check if we're creating a rectangle selection or we want only to select a lane
        if (mySelectingArea.startDrawing) {
            // check if we're selecting all type of elements o we only want a set of edges for TAZ
            if (myEditModes.networkEditMode == NetworkEditMode::NETWORK_SELECT) {
                mySelectingArea.processRectangleSelection();
            } else if (myEditModes.networkEditMode == NetworkEditMode::NETWORK_TAZ) {
                // process edge selection
                myViewParent->getTAZFrame()->processEdgeSelection(mySelectingArea.processEdgeRectangleSelection());
            }
        } else if (myMouseButtonKeyPressed.shiftKeyPressed()) {
            // obtain objects under cursor
            if (makeCurrent()) {
                // update objects under cursor again
                myObjectsUnderCursor.updateObjectUnderCursor(getGUIGlObjectsUnderCursor());
                makeNonCurrent();
            }
            // check if there is a lane in objects under cursor
            if (myObjectsUnderCursor.getLaneFront()) {
                // if we clicked over an lane with shift key pressed, select or unselect it
                if (myObjectsUnderCursor.getLaneFront()->isAttributeCarrierSelected()) {
                    myObjectsUnderCursor.getLaneFront()->unselectAttributeCarrier();
                } else {
                    myObjectsUnderCursor.getLaneFront()->selectAttributeCarrier();
                }
            }
        }
        // finish selection
        mySelectingArea.finishRectangleSelection();
    } else {
        // finish moving of single elements
        myMoveSingleElementValues.finishMoveSingleElement();
    }
}


void
GNEViewNet::processMoveMouseNetwork(const bool mouseLeftButtonPressed) {
    // change "delete last created point" depending if during movement shift key is pressed
    if ((myEditModes.networkEditMode == NetworkEditMode::NETWORK_POLYGON) && myViewParent->getPolygonFrame()->getDrawingShapeModule()->isDrawing()) {
        myViewParent->getPolygonFrame()->getDrawingShapeModule()->setDeleteLastCreatedPoint(myMouseButtonKeyPressed.shiftKeyPressed());
    } else if ((myEditModes.networkEditMode == NetworkEditMode::NETWORK_TAZ) && myViewParent->getTAZFrame()->getDrawingShapeModule()->isDrawing()) {
        myViewParent->getTAZFrame()->getDrawingShapeModule()->setDeleteLastCreatedPoint(myMouseButtonKeyPressed.shiftKeyPressed());
    }
    // check what type of additional is moved
    if (myMoveMultipleElementValues.isMovingSelection()) {
        // move entire selection
        myMoveMultipleElementValues.moveSelection(mouseLeftButtonPressed);
    } else if (mySelectingArea.selectingUsingRectangle) {
        // update selection corner of selecting area
        mySelectingArea.moveRectangleSelection();
    } else {
        // move single elements
        myMoveSingleElementValues.moveSingleElement(mouseLeftButtonPressed);
    }
}


void
GNEViewNet::processLeftButtonPressDemand(void* eventData) {
    // get front AC
    const auto AC = myObjectsUnderCursor.getAttributeCarrierFront();
    // decide what to do based on mode
    switch (myEditModes.demandEditMode) {
        case DemandEditMode::DEMAND_INSPECT: {
            // process left click in Inspector Frame
            myViewParent->getInspectorFrame()->processDemandSupermodeClick(getPositionInformation(), myObjectsUnderCursor);
            // process click
            processClick(eventData);
            break;
        }
        case DemandEditMode::DEMAND_DELETE: {
            // check conditions
            if (AC && !myLockManager.isObjectLocked(AC->getGUIGlObject()->getType(), AC->isAttributeCarrierSelected()) && AC->getTagProperty().isDemandElement()) {
                // check if we are deleting a selection or an single attribute carrier
                if (AC->isAttributeCarrierSelected()) {
                    myViewParent->getDeleteFrame()->removeSelectedAttributeCarriers();
                } else {
                    myViewParent->getDeleteFrame()->removeAttributeCarrier(myObjectsUnderCursor);
                }
            } else {
                // process click
                processClick(eventData);
            }
            break;
        }
        case DemandEditMode::DEMAND_SELECT:
            // avoid to select if control key is pressed
            if (!myMouseButtonKeyPressed.controlKeyPressed()) {
                // check if a rect for selecting is being created
                if (myMouseButtonKeyPressed.shiftKeyPressed()) {
                    // begin rectangle selection
                    mySelectingArea.beginRectangleSelection();
                } else {
                    // first check that under cursor there is an attribute carrier, is demand element and is selectable
                    if (AC && AC->getTagProperty().isDemandElement() && !myLockManager.isObjectLocked(myObjectsUnderCursor.getGlTypeFront(), AC->isAttributeCarrierSelected())) {
                        // toggle networkElement selection
                        if (AC->isAttributeCarrierSelected()) {
                            AC->unselectAttributeCarrier();
                        } else {
                            AC->selectAttributeCarrier();
                        }
                    }
                    // update information label
                    myViewParent->getSelectorFrame()->getSelectionInformation()->updateInformationLabel();
                    // process click
                    processClick(eventData);
                }
            } else {
                // process click
                processClick(eventData);
            }
            break;
        case DemandEditMode::DEMAND_MOVE: {
            // check that AC under cursor is a demand element
            if (AC && !myLockManager.isObjectLocked(AC->getGUIGlObject()->getType(), AC->isAttributeCarrierSelected()) &&
                    AC->getTagProperty().isDemandElement()) {
                // check if we're moving a set of selected items
                if (AC->isAttributeCarrierSelected()) {
                    // move selected ACs
                    myMoveMultipleElementValues.beginMoveSelection();
                    // update view
                    updateViewNet();
                } else if (!myMoveSingleElementValues.beginMoveSingleElementDemandMode()) {
                    // process click  if there isn't movable elements (to move camera using drag an drop)
                    processClick(eventData);
                }
            } else {
                // process click  if there isn't movable elements (to move camera using drag an drop)
                processClick(eventData);
            }
            break;
        }
        case DemandEditMode::DEMAND_ROUTE: {
            // check if we clicked over a lane
            if (myObjectsUnderCursor.getLaneFront()) {
                // Handle edge click
                myViewParent->getRouteFrame()->addEdgeRoute(myObjectsUnderCursor.getLaneFront()->getParentEdge(), myMouseButtonKeyPressed);
            }
            // process click
            processClick(eventData);
            break;
        }
        case DemandEditMode::DEMAND_VEHICLE: {
            // Handle click
            myViewParent->getVehicleFrame()->addVehicle(myObjectsUnderCursor, myMouseButtonKeyPressed);
            // process click
            processClick(eventData);
            break;
        }
        case DemandEditMode::DEMAND_STOP: {
            // Handle click
            myViewParent->getStopFrame()->addStop(myObjectsUnderCursor, myMouseButtonKeyPressed);
            // process click
            processClick(eventData);
            break;
        }
        case DemandEditMode::DEMAND_PERSON: {
            // Handle click
            myViewParent->getPersonFrame()->addPerson(myObjectsUnderCursor, myMouseButtonKeyPressed);
            // process click
            processClick(eventData);
            break;
        }
        case DemandEditMode::DEMAND_PERSONPLAN: {
            // Handle person plan click
            myViewParent->getPersonPlanFrame()->addPersonPlanElement(myObjectsUnderCursor, myMouseButtonKeyPressed);
            // process click
            processClick(eventData);
            break;
        }
        case DemandEditMode::DEMAND_CONTAINER: {
            // Handle click
            myViewParent->getContainerFrame()->addContainer(myObjectsUnderCursor, myMouseButtonKeyPressed);
            // process click
            processClick(eventData);
            break;
        }
        case DemandEditMode::DEMAND_CONTAINERPLAN: {
            // Handle container plan click
            myViewParent->getContainerPlanFrame()->addContainerPlanElement(myObjectsUnderCursor, myMouseButtonKeyPressed);
            // process click
            processClick(eventData);
            break;
        }
        default: {
            // process click
            processClick(eventData);
        }
    }
}


void
GNEViewNet::processLeftButtonReleaseDemand() {
    // check moved items
    if (myMoveMultipleElementValues.isMovingSelection()) {
        myMoveMultipleElementValues.finishMoveSelection();
    } else if (mySelectingArea.selectingUsingRectangle) {
        // check if we're creating a rectangle selection or we want only to select a lane
        if (mySelectingArea.startDrawing) {
            mySelectingArea.processRectangleSelection();
        }
        // finish selection
        mySelectingArea.finishRectangleSelection();
    } else {
        // finish moving of single elements
        myMoveSingleElementValues.finishMoveSingleElement();
    }
}


void
GNEViewNet::processMoveMouseDemand(const bool mouseLeftButtonPressed) {
    if (mySelectingArea.selectingUsingRectangle) {
        // update selection corner of selecting area
        mySelectingArea.moveRectangleSelection();
    } else {
        // move single elements
        myMoveSingleElementValues.moveSingleElement(mouseLeftButtonPressed);
    }
}


void
GNEViewNet::processLeftButtonPressData(void* eventData) {
    // get AC
    const auto AC = myObjectsUnderCursor.getAttributeCarrierFront();
    // decide what to do based on mode
    switch (myEditModes.dataEditMode) {
        case DataEditMode::DATA_INSPECT: {
            // process left click in Inspector Frame
            if (AC && AC->getTagProperty().getTag() == SUMO_TAG_TAZ) {
                myViewParent->getInspectorFrame()->inspectSingleElement(AC);
            } else {
                myViewParent->getInspectorFrame()->processDataSupermodeClick(getPositionInformation(), myObjectsUnderCursor);
            }
            // process click
            processClick(eventData);
            break;
        }
        case DataEditMode::DATA_DELETE: {
            // check conditions
            if (AC && !myLockManager.isObjectLocked(AC->getGUIGlObject()->getType(), AC->isAttributeCarrierSelected()) && AC->getTagProperty().isDataElement()) {
                // check if we are deleting a selection or an single attribute carrier
                if (AC->isAttributeCarrierSelected()) {
                    myViewParent->getDeleteFrame()->removeSelectedAttributeCarriers();
                } else {
                    myViewParent->getDeleteFrame()->removeAttributeCarrier(myObjectsUnderCursor);
                }
            } else {
                // process click
                processClick(eventData);
            }
            break;
        }
        case DataEditMode::DATA_SELECT:
            // avoid to select if control key is pressed
            if (!myMouseButtonKeyPressed.controlKeyPressed()) {
                // check if a rect for selecting is being created
                if (myMouseButtonKeyPressed.shiftKeyPressed()) {
                    // begin rectangle selection
                    mySelectingArea.beginRectangleSelection();
                } else {
                    // first check that under cursor there is an attribute carrier, is data element and is selectable
                    if (AC && !myLockManager.isObjectLocked(AC->getGUIGlObject()->getType(), AC->isAttributeCarrierSelected()) && AC->getTagProperty().isDataElement()) {
                        // toggle networkElement selection
                        if (AC->isAttributeCarrierSelected()) {
                            AC->unselectAttributeCarrier();
                        } else {
                            AC->selectAttributeCarrier();
                        }
                    }
                    // update information label
                    myViewParent->getSelectorFrame()->getSelectionInformation()->updateInformationLabel();
                    // process click
                    processClick(eventData);
                }
            } else {
                // process click
                processClick(eventData);
            }
            break;
        case DataEditMode::DATA_EDGEDATA:
            // avoid create edgeData if control key is pressed
            if (!myMouseButtonKeyPressed.controlKeyPressed()) {
                if (myViewParent->getEdgeDataFrame()->addEdgeData(myObjectsUnderCursor, myMouseButtonKeyPressed)) {
                    // update view to show the new edge data
                    updateViewNet();
                }
            }
            // process click
            processClick(eventData);
            break;
        case DataEditMode::DATA_EDGERELDATA:
            // avoid create edgeData if control key is pressed
            if (!myMouseButtonKeyPressed.controlKeyPressed()) {
                if (myViewParent->getEdgeRelDataFrame()->addEdgeRelationData(myObjectsUnderCursor, myMouseButtonKeyPressed)) {
                    // update view to show the new edge data
                    updateViewNet();
                }
            }
            // process click
            processClick(eventData);
            break;
        case DataEditMode::DATA_TAZRELDATA:
            // avoid create TAZData if control key is pressed
            if (!myMouseButtonKeyPressed.controlKeyPressed()) {
                if (myViewParent->getTAZRelDataFrame()->setTAZ(myObjectsUnderCursor)) {
                    // update view to show the new TAZ data
                    updateViewNet();
                }
            }
            // process click
            processClick(eventData);
            break;
        default: {
            // process click
            processClick(eventData);
        }
    }
}


void
GNEViewNet::processLeftButtonReleaseData() {
    // check moved items
    if (myMoveMultipleElementValues.isMovingSelection()) {
        myMoveMultipleElementValues.finishMoveSelection();
    } else if (mySelectingArea.selectingUsingRectangle) {
        // check if we're creating a rectangle selection or we want only to select a lane
        if (mySelectingArea.startDrawing) {
            mySelectingArea.processRectangleSelection();
        }
        // finish selection
        mySelectingArea.finishRectangleSelection();
    } else {
        // finish moving of single elements
        myMoveSingleElementValues.finishMoveSingleElement();
    }
}


void
GNEViewNet::processMoveMouseData(const bool mouseLeftButtonPressed) {
    if (mySelectingArea.selectingUsingRectangle) {
        // update selection corner of selecting area
        mySelectingArea.moveRectangleSelection();
    } else {
        // move single elements
        myMoveSingleElementValues.moveSingleElement(mouseLeftButtonPressed);
    }
}


/****************************************************************************/
<|MERGE_RESOLUTION|>--- conflicted
+++ resolved
@@ -84,7 +84,6 @@
     FXMAPFUNC(SEL_COMMAND, MID_HOTKEY_F4_SUPERMODE_DATA,                    GNEViewNet::onCmdSetSupermode),
     // Modes
     FXMAPFUNC(SEL_COMMAND, MID_HOTKEY_G_MODE_CONTAINER,                     GNEViewNet::onCmdSetMode),
-<<<<<<< HEAD
     FXMAPFUNC(SEL_COMMAND, MID_HOTKEY_H_MODE_PROHIBITION_CONTAINERPLAN,     GNEViewNet::onCmdSetMode),
     FXMAPFUNC(SEL_COMMAND, MID_HOTKEY_A_MODE_ADDITIONAL_STOP,               GNEViewNet::onCmdSetMode),
     FXMAPFUNC(SEL_COMMAND, MID_HOTKEY_C_MODE_CONNECT_PERSONPLAN,            GNEViewNet::onCmdSetMode),
@@ -99,22 +98,6 @@
     FXMAPFUNC(SEL_COMMAND, MID_HOTKEY_V_MODE_VEHICLE,                       GNEViewNet::onCmdSetMode),
     FXMAPFUNC(SEL_COMMAND, MID_HOTKEY_W_MODE_WIRE,                          GNEViewNet::onCmdSetMode),
     FXMAPFUNC(SEL_COMMAND, MID_HOTKEY_Z_MODE_TAZ_TAZREL,                    GNEViewNet::onCmdSetMode),
-=======
-    FXMAPFUNC(SEL_COMMAND, MID_HOTKEY_H_MODE_CONTAINERDATA,                 GNEViewNet::onCmdSetMode),
-    FXMAPFUNC(SEL_COMMAND, MID_HOTKEY_A_MODES_ADDITIONAL_STOP,              GNEViewNet::onCmdSetMode),
-    FXMAPFUNC(SEL_COMMAND, MID_HOTKEY_C_MODES_CONNECT_PERSONPLAN,           GNEViewNet::onCmdSetMode),
-    FXMAPFUNC(SEL_COMMAND, MID_HOTKEY_D_MODES_DELETE,                       GNEViewNet::onCmdSetMode),
-    FXMAPFUNC(SEL_COMMAND, MID_HOTKEY_E_MODES_EDGE_EDGEDATA,                GNEViewNet::onCmdSetMode),
-    FXMAPFUNC(SEL_COMMAND, MID_HOTKEY_I_MODES_INSPECT,                      GNEViewNet::onCmdSetMode),
-    FXMAPFUNC(SEL_COMMAND, MID_HOTKEY_M_MODES_MOVE,                         GNEViewNet::onCmdSetMode),
-    FXMAPFUNC(SEL_COMMAND, MID_HOTKEY_P_MODES_POLYGON_PERSON,               GNEViewNet::onCmdSetMode),
-    FXMAPFUNC(SEL_COMMAND, MID_HOTKEY_R_MODES_CROSSING_ROUTE_EDGERELDATA,   GNEViewNet::onCmdSetMode),
-    FXMAPFUNC(SEL_COMMAND, MID_HOTKEY_S_MODES_SELECT,                       GNEViewNet::onCmdSetMode),
-    FXMAPFUNC(SEL_COMMAND, MID_HOTKEY_T_MODES_TLS_TYPE,                     GNEViewNet::onCmdSetMode),
-    FXMAPFUNC(SEL_COMMAND, MID_HOTKEY_V_MODES_VEHICLE,                      GNEViewNet::onCmdSetMode),
-    FXMAPFUNC(SEL_COMMAND, MID_HOTKEY_W_MODES_PROHIBITION,                  GNEViewNet::onCmdSetMode),
-    FXMAPFUNC(SEL_COMMAND, MID_HOTKEY_Z_MODES_TAZ_TAZREL,                   GNEViewNet::onCmdSetMode),
->>>>>>> 7694284e
     // Network view options
     FXMAPFUNC(SEL_COMMAND, MID_GNE_NETWORKVIEWOPTIONS_TOGGLEGRID,           GNEViewNet::onCmdToggleShowGrid),
     FXMAPFUNC(SEL_COMMAND, MID_GNE_NETWORKVIEWOPTIONS_DRAWSPREADVEHICLES,   GNEViewNet::onCmdToggleDrawSpreadVehicles),
@@ -1656,14 +1639,7 @@
             case MID_HOTKEY_C_MODE_CONNECT_PERSONPLAN:
                 myEditModes.setNetworkEditMode(NetworkEditMode::NETWORK_CONNECT);
                 break;
-<<<<<<< HEAD
-            case MID_HOTKEY_H_MODE_PROHIBITION_CONTAINERPLAN:
-                myEditModes.setNetworkEditMode(NetworkEditMode::NETWORK_PROHIBITION);
-                break;
             case MID_HOTKEY_T_MODE_TLS_TYPE:
-=======
-            case MID_HOTKEY_T_MODES_TLS_TYPE:
->>>>>>> 7694284e
                 myEditModes.setNetworkEditMode(NetworkEditMode::NETWORK_TLS);
                 break;
             case MID_HOTKEY_A_MODE_ADDITIONAL_STOP:
@@ -1678,13 +1654,11 @@
             case MID_HOTKEY_P_MODE_POLYGON_PERSON:
                 myEditModes.setNetworkEditMode(NetworkEditMode::NETWORK_POLYGON);
                 break;
-<<<<<<< HEAD
+            case MID_HOTKEY_H_MODE_PROHIBITION_CONTAINERPLAN:
+                myEditModes.setNetworkEditMode(NetworkEditMode::NETWORK_PROHIBITION);
+                break;
             case MID_HOTKEY_W_MODE_WIRE:
                 myEditModes.setNetworkEditMode(NetworkEditMode::NETWORK_WIRE);
-=======
-            case MID_HOTKEY_W_MODES_PROHIBITION:
-                myEditModes.setNetworkEditMode(NetworkEditMode::NETWORK_PROHIBITION);
->>>>>>> 7694284e
                 break;
             default:
                 break;
@@ -1716,22 +1690,13 @@
             case MID_HOTKEY_V_MODE_VEHICLE:
                 myEditModes.setDemandEditMode(DemandEditMode::DEMAND_VEHICLE);
                 break;
-<<<<<<< HEAD
             case MID_HOTKEY_T_MODE_TLS_TYPE:
-                myEditModes.setDemandEditMode(DemandEditMode::DEMAND_VEHICLETYPES);
-=======
-            case MID_HOTKEY_T_MODES_TLS_TYPE:
                 myEditModes.setDemandEditMode(DemandEditMode::DEMAND_TYPE);
->>>>>>> 7694284e
                 break;
             case MID_HOTKEY_A_MODE_ADDITIONAL_STOP:
                 myEditModes.setDemandEditMode(DemandEditMode::DEMAND_STOP);
                 break;
-<<<<<<< HEAD
             case MID_HOTKEY_P_MODE_POLYGON_PERSON:
-=======
-            case MID_HOTKEY_P_MODES_POLYGON_PERSON:
->>>>>>> 7694284e
                 myEditModes.setDemandEditMode(DemandEditMode::DEMAND_PERSON);
                 break;
             case MID_HOTKEY_C_MODE_CONNECT_PERSONPLAN:
