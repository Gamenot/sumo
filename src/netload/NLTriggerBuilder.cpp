--- conflicted
+++ resolved
@@ -254,11 +254,7 @@
     // Original version from 2018
     // std::vector<std::string> segmentIDs;
     // SUMOSAXAttributes::parseStringVector(segmentStrings, segmentIDs);
-<<<<<<< HEAD
-    std::vector<std::string> segmentIDs = attrs.getStringVector(SUMO_ATTR_OVERHEAD_WIRE_SEGMENTS);
-=======
     const std::vector<std::string>& segmentIDs = attrs.get<std::vector<std::string> >(SUMO_ATTR_OVERHEAD_WIRE_SECTION, substationId.c_str(), ok);
->>>>>>> fd89cd8f
     std::vector<MSOverheadWire*> segments;
 
     // ----------------------------------------------
